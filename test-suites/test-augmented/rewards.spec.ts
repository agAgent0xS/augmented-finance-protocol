--- conflicted
+++ resolved
@@ -45,14 +45,11 @@
 
     const linearUnweightedRewardPool = await getLinearUnweightedRewardPool();
     // deployer.address is used instead of a token contract
-<<<<<<< HEAD
     await rewardFreezer.admin_addRewardProvider(
       linearUnweightedRewardPool.address,
-      deployer.address
+      deployer.address,
+      ONE_ADDRESS
     );
-=======
-    await rewardFreezer.admin_addRewardProvider(linearUnweightedRewardPool.address, deployer.address, ONE_ADDRESS);
->>>>>>> bc378a79
     await rewardFreezer.admin_setFreezePercentage(0);
 
     agf = await getMockAgfToken();
@@ -75,7 +72,13 @@
 
     expect(await agf.balanceOf(user.address)).to.eq(0);
 
-    await linearUnweightedRewardPool.handleBalanceUpdate(ONE_ADDRESS, user.address, 0, 2000, 100000); // block 10
+    await linearUnweightedRewardPool.handleBalanceUpdate(
+      ONE_ADDRESS,
+      user.address,
+      0,
+      2000,
+      100000
+    ); // block 10
     await (await rewardFreezer.connect(user).claimReward()).wait(1); // block 11
     expect(await agf.balanceOf(user.address)).to.eq(2000);
 
