--- conflicted
+++ resolved
@@ -1,12 +1,6 @@
-<<<<<<< HEAD
-import {Contract, Signer, utils, ethers, BigNumberish} from 'ethers';
-import {signTypedData_v4} from 'eth-sig-util';
-import {fromRpcSig, ECDSASignature} from 'ethereumjs-util';
-=======
-import { Contract, Signer, utils, ethers } from 'ethers';
+import { Contract, Signer, utils, ethers , BigNumberish} from 'ethers';
 import { signTypedData_v4 } from 'eth-sig-util';
 import { fromRpcSig, ECDSASignature } from 'ethereumjs-util';
->>>>>>> 56d25e81
 import BigNumber from 'bignumber.js';
 import { getDb, DRE, waitForTx } from './misc-utils';
 import {
