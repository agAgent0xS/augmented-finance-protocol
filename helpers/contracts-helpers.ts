import {Contract, Signer, utils, ethers} from 'ethers';
import {CommonsConfig} from '../config/commons';
import {getDb, BRE, waitForTx} from './misc-utils';
import {
  tEthereumAddress,
  eContractid,
  tStringTokenSmallUnits,
  eEthereumNetwork,
  AavePools,
  iParamsPerNetwork,
  iParamsPerPool,
  TokenContractId,
  iMultiPoolsAssets,
  IReserveParams,
  ICommonConfiguration,
  PoolConfiguration,
} from './types';

import {LendingPoolAddressesProvider} from '../types/LendingPoolAddressesProvider';
import {MintableErc20 as MintableERC20} from '../types/MintableErc20';
import {LendingPoolAddressesProviderRegistry} from '../types/LendingPoolAddressesProviderRegistry';
import {LendingPoolConfigurator} from '../types/LendingPoolConfigurator';
import {readArtifact} from '@nomiclabs/buidler/plugins';
import {Artifact} from '@nomiclabs/buidler/types';
import {LendingPool} from '../types/LendingPool';
import {PriceOracle} from '../types/PriceOracle';
import {MockAggregator} from '../types/MockAggregator';
import {LendingRateOracle} from '../types/LendingRateOracle';
import {DefaultReserveInterestRateStrategy} from '../types/DefaultReserveInterestRateStrategy';
import {LendingPoolCollateralManager} from '../types/LendingPoolCollateralManager';
import {InitializableAdminUpgradeabilityProxy} from '../types/InitializableAdminUpgradeabilityProxy';
import {MockFlashLoanReceiver} from '../types/MockFlashLoanReceiver';
import {WalletBalanceProvider} from '../types/WalletBalanceProvider';
import {AToken} from '../types/AToken';
import {AaveProtocolTestHelpers} from '../types/AaveProtocolTestHelpers';
import BigNumber from 'bignumber.js';
import {Ierc20Detailed} from '../types/Ierc20Detailed';
import {StableDebtToken} from '../types/StableDebtToken';
import {VariableDebtToken} from '../types/VariableDebtToken';
import {MockUniswapV2Router02} from '../types/MockUniswapV2Router02';
import {UniswapLiquiditySwapAdapter} from '../types/UniswapLiquiditySwapAdapter';
import {UniswapRepayAdapter} from '../types/UniswapRepayAdapter';
import {MockContract} from 'ethereum-waffle';
import {getReservesConfigByPool} from './configuration';
import {verifyContract} from './etherscan-verification';

const {
  ProtocolGlobalParams: {UsdAddress},
} = CommonsConfig;

export type MockTokenMap = {[symbol: string]: MintableERC20};
import {ZERO_ADDRESS} from './constants';
import {signTypedData_v4, TypedData} from 'eth-sig-util';
import {fromRpcSig, ECDSASignature} from 'ethereumjs-util';
import {SignerWithAddress} from '../test/helpers/make-suite';

export const registerContractInJsonDb = async (contractId: string, contractInstance: Contract) => {
  const currentNetwork = BRE.network.name;
  if (currentNetwork !== 'buidlerevm' && !currentNetwork.includes('coverage')) {
    console.log(`*** ${contractId} ***\n`);
    console.log(`Network: ${currentNetwork}`);
    console.log(`tx: ${contractInstance.deployTransaction.hash}`);
    console.log(`contract address: ${contractInstance.address}`);
    console.log(`deployer address: ${contractInstance.deployTransaction.from}`);
    console.log(`gas price: ${contractInstance.deployTransaction.gasPrice}`);
    console.log(`gas used: ${contractInstance.deployTransaction.gasLimit}`);
    console.log(`\n******`);
    console.log();
  }

  await getDb()
    .set(`${contractId}.${currentNetwork}`, {
      address: contractInstance.address,
      deployer: contractInstance.deployTransaction.from,
    })
    .write();
};

export const insertContractAddressInDb = async (id: eContractid, address: tEthereumAddress) =>
  await getDb()
    .set(`${id}.${BRE.network.name}`, {
      address,
    })
    .write();

export const getEthersSigners = async (): Promise<Signer[]> =>
  await Promise.all(await BRE.ethers.getSigners());

export const getEthersSignersAddresses = async (): Promise<tEthereumAddress[]> =>
  await Promise.all((await BRE.ethers.getSigners()).map((signer) => signer.getAddress()));

export const getCurrentBlock = async () => {
  return BRE.ethers.provider.getBlockNumber();
};

export const decodeAbiNumber = (data: string): number =>
  parseInt(utils.defaultAbiCoder.decode(['uint256'], data).toString());

export const deployContract = async <ContractType extends Contract>(
  contractName: string,
  args: any[]
): Promise<ContractType> => {
  const contract = (await (await BRE.ethers.getContractFactory(contractName)).deploy(
    ...args
  )) as ContractType;
  await waitForTx(contract.deployTransaction);
  await registerContractInJsonDb(<eContractid>contractName, contract);
  return contract;
};

export const getContract = async <ContractType extends Contract>(
  contractName: string,
  address: string
): Promise<ContractType> => (await BRE.ethers.getContractAt(contractName, address)) as ContractType;

export const deployLendingPoolAddressesProvider = async (verify?: boolean) => {
  const instance = await deployContract<LendingPoolAddressesProvider>(
    eContractid.LendingPoolAddressesProvider,
    []
  );
  if (verify) {
    await verifyContract(eContractid.LendingPoolAddressesProvider, instance.address, []);
  }
  return instance;
};

export const deployLendingPoolAddressesProviderRegistry = async (verify?: boolean) => {
  const instance = await deployContract<LendingPoolAddressesProviderRegistry>(
    eContractid.LendingPoolAddressesProviderRegistry,
    []
  );
  if (verify) {
    await verifyContract(eContractid.LendingPoolAddressesProviderRegistry, instance.address, []);
  }
  return instance;
};

export const deployLendingPoolConfigurator = async (verify?: boolean) => {
  const instance = await deployContract<LendingPoolConfigurator>(
    eContractid.LendingPoolConfigurator,
    []
  );
  if (verify) {
    await verifyContract(eContractid.LendingPoolConfigurator, instance.address, []);
  }
  return instance;
};

const deployLibrary = async (libraryId: eContractid) => {
  const factory = await BRE.ethers.getContractFactory(libraryId);
  const library = await factory.deploy();
  await library.deployed();

  return library;
};

export const linkLibrariesToArtifact = async (artifact: Artifact) => {
  const reserveLogic = await deployLibrary(eContractid.ReserveLogic);

  const genericLogicArtifact = await readArtifact(
    BRE.config.paths.artifacts,
    eContractid.GenericLogic
  );

  const linkedGenericLogicByteCode = linkBytecode(genericLogicArtifact, {
    [eContractid.ReserveLogic]: reserveLogic.address,
  });

  const genericLogicFactory = await BRE.ethers.getContractFactory(
    genericLogicArtifact.abi,
    linkedGenericLogicByteCode
  );

  const genericLogic = await (await genericLogicFactory.deploy()).deployed();

  const validationLogicArtifact = await readArtifact(
    BRE.config.paths.artifacts,
    eContractid.ValidationLogic
  );

  const linkedValidationLogicByteCode = linkBytecode(validationLogicArtifact, {
    [eContractid.ReserveLogic]: reserveLogic.address,
    [eContractid.GenericLogic]: genericLogic.address,
  });

  const validationLogicFactory = await BRE.ethers.getContractFactory(
    validationLogicArtifact.abi,
    linkedValidationLogicByteCode
  );

  const validationLogic = await (await validationLogicFactory.deploy()).deployed();

  const linkedBytecode = linkBytecode(artifact, {
    [eContractid.ReserveLogic]: reserveLogic.address,
    [eContractid.GenericLogic]: genericLogic.address,
    [eContractid.ValidationLogic]: validationLogic.address,
  });
  const factory = await BRE.ethers.getContractFactory(artifact.abi, linkedBytecode);

  return factory;
};

export const deployLendingPool = async (verify?: boolean) => {
  const lendingPoolArtifact = await readArtifact(
    BRE.config.paths.artifacts,
    eContractid.LendingPool
  );
  const factory = await linkLibrariesToArtifact(lendingPoolArtifact);
  const lendingPool = await factory.deploy();
  await waitForTx(lendingPool.deployTransaction);
  const instance = (await lendingPool.deployed()) as LendingPool;
  if (verify) {
    await verifyContract(eContractid.LendingPool, instance.address, []);
  }
  return instance;
};

export const deployPriceOracle = async (verify?: boolean) => {
  const instance = await deployContract<PriceOracle>(eContractid.PriceOracle, []);
  if (verify) {
    await verifyContract(eContractid.PriceOracle, instance.address, []);
  }
  return instance;
};

export const deployLendingRateOracle = async (verify?: boolean) => {
  const instance = await deployContract<LendingRateOracle>(eContractid.LendingRateOracle, []);
  if (verify) {
    await verifyContract(eContractid.LendingRateOracle, instance.address, []);
  }
  return instance;
};

export const deployMockAggregator = async (price: tStringTokenSmallUnits, verify?: boolean) => {
  const args = [price];
  const instance = await deployContract<MockAggregator>(eContractid.MockAggregator, args);
  if (verify) {
    await verifyContract(eContractid.MockAggregator, instance.address, args);
  }
  return instance;
};

export const deployChainlinkProxyPriceProvider = async (
  [assetsAddresses, sourcesAddresses, fallbackOracleAddress]: [
    tEthereumAddress[],
    tEthereumAddress[],
    tEthereumAddress
  ],
  verify?: boolean
) => {
  const args = [assetsAddresses, sourcesAddresses, fallbackOracleAddress];
  const instance = await deployContract<MockAggregator>(
    eContractid.ChainlinkProxyPriceProvider,
    args
  );
  if (verify) {
    await verifyContract(eContractid.MockAggregator, instance.address, args);
  }
  return instance;
};

export const deployMockUniswapRouter = async () =>
  await deployContract<MockUniswapV2Router02>(eContractid.MockUniswapV2Router02, []);

export const deployUniswapLiquiditySwapAdapter = async (
  addressesProvider: tEthereumAddress,
  uniswapRouter: tEthereumAddress
) =>
  await deployContract<UniswapLiquiditySwapAdapter>(eContractid.UniswapLiquiditySwapAdapter, [
    addressesProvider,
    uniswapRouter,
  ]);

export const deployUniswapRepayAdapter = async (
  addressesProvider: tEthereumAddress,
  uniswapRouter: tEthereumAddress
) =>
  await deployContract<UniswapRepayAdapter>(eContractid.UniswapRepayAdapter, [
    addressesProvider,
    uniswapRouter,
  ]);

export const getChainlingProxyPriceProvider = async (address?: tEthereumAddress) =>
  await getContract<MockAggregator>(
    eContractid.ChainlinkProxyPriceProvider,
    address ||
      (await getDb().get(`${eContractid.ChainlinkProxyPriceProvider}.${BRE.network.name}`).value())
        .address
  );

export const deployLendingPoolCollateralManager = async (verify?: boolean) => {
  const collateralManagerArtifact = await readArtifact(
    BRE.config.paths.artifacts,
    eContractid.LendingPoolCollateralManager
  );

  const factory = await linkLibrariesToArtifact(collateralManagerArtifact);
  const args: string[] = [];
  const collateralManager = await factory.deploy(args);
  const instance = (await collateralManager.deployed()) as LendingPoolCollateralManager;

  if (verify) {
    await verifyContract(eContractid.LendingPoolCollateralManager, instance.address, args);
  }
  return instance;
};

export const deployInitializableAdminUpgradeabilityProxy = async (verify?: boolean) => {
  const instance = await deployContract<InitializableAdminUpgradeabilityProxy>(
    eContractid.InitializableAdminUpgradeabilityProxy,
    []
  );
  if (verify) {
    await verifyContract(eContractid.InitializableAdminUpgradeabilityProxy, instance.address, []);
  }
  return instance;
};

export const deployMockFlashLoanReceiver = async (
  addressesProvider: tEthereumAddress,
  verify?: boolean
) => {
  const args = [addressesProvider];
  const instance = await deployContract<MockFlashLoanReceiver>(
    eContractid.MockFlashLoanReceiver,
    args
  );
  if (verify) {
    await verifyContract(eContractid.MockFlashLoanReceiver, instance.address, args);
  }
  return instance;
};

export const deployWalletBalancerProvider = async (
  addressesProvider: tEthereumAddress,
  verify?: boolean
) => {
  const args = [addressesProvider];
  const instance = await deployContract<WalletBalanceProvider>(
    eContractid.WalletBalanceProvider,
    args
  );
  if (verify) {
    await verifyContract(eContractid.WalletBalanceProvider, instance.address, args);
  }
  return instance;
};

export const deployAaveProtocolTestHelpers = async (
  addressesProvider: tEthereumAddress,
  verify?: boolean
) => {
  const args = [addressesProvider];
  const instance = await deployContract<AaveProtocolTestHelpers>(
    eContractid.AaveProtocolTestHelpers,
    args
  );

  if (verify) {
    await verifyContract(eContractid.AaveProtocolTestHelpers, instance.address, args);
  }
  return instance;
};

export const deployMintableERC20 = async ([name, symbol, decimals]: [string, string, number]) =>
  await deployContract<MintableERC20>(eContractid.MintableERC20, [name, symbol, decimals]);

export const deployDefaultReserveInterestRateStrategy = async (
  [
    addressesProvider,
    baseVariableBorrowRate,
    variableSlope1,
    variableSlope2,
    stableSlope1,
    stableSlope2,
  ]: [tEthereumAddress, string, string, string, string, string],
  verify: boolean
) => {
  const id = eContractid.DefaultReserveInterestRateStrategy;
  const args = [
    addressesProvider,
    baseVariableBorrowRate,
    variableSlope1,
    variableSlope2,
    stableSlope1,
    stableSlope2,
  ];
  const instance = await deployContract<DefaultReserveInterestRateStrategy>(id, args);

  if (verify) {
    await verifyContract(id, instance.address, args);
  }
  return instance;
};

export const deployStableDebtToken = async (
  [name, symbol, underlyingAsset, poolAddress, incentivesController]: [
    string,
    string,
    tEthereumAddress,
    tEthereumAddress,
    tEthereumAddress
  ],
  verify: boolean
) => {
  const id = eContractid.StableDebtToken;
  const args = [poolAddress, underlyingAsset, name, symbol, incentivesController];
  const instance = await deployContract<StableDebtToken>(id, args);

  if (verify) {
    await verifyContract(id, instance.address, args);
  }
  return instance;
};

export const deployVariableDebtToken = async (
  [name, symbol, underlyingAsset, poolAddress, incentivesController]: [
    string,
    string,
    tEthereumAddress,
    tEthereumAddress,
    tEthereumAddress
  ],
  verify: boolean
) => {
  const id = eContractid.VariableDebtToken;
  const args = [poolAddress, underlyingAsset, name, symbol, incentivesController];
  const instance = await deployContract<VariableDebtToken>(id, args);

  if (verify) {
    await verifyContract(id, instance.address, args);
  }
  return instance;
};

export const deployGenericAToken = async (
  [poolAddress, underlyingAssetAddress, name, symbol, incentivesController]: [
    tEthereumAddress,
    tEthereumAddress,
    string,
    string,
    tEthereumAddress
  ],
  verify: boolean
) => {
  const id = eContractid.AToken;
  const args = [
    poolAddress,
    underlyingAssetAddress,
    ZERO_ADDRESS,
    name,
    symbol,
    incentivesController,
  ];
  const instance = await deployContract<AToken>(id, args);

  if (verify) {
    await verifyContract(id, instance.address, args);
  }
  return instance;
};

export const getLendingPoolAddressesProvider = async (address?: tEthereumAddress) => {
  return await getContract<LendingPoolAddressesProvider>(
    eContractid.LendingPoolAddressesProvider,
    address ||
      (await getDb().get(`${eContractid.LendingPoolAddressesProvider}.${BRE.network.name}`).value())
        .address
  );
};

export const getLendingPoolConfiguratorProxy = async (address?: tEthereumAddress) => {
  return await getContract<LendingPoolConfigurator>(
    eContractid.LendingPoolConfigurator,
    address ||
      (await getDb().get(`${eContractid.LendingPoolConfigurator}.${BRE.network.name}`).value())
        .address
  );
};

export const getLendingPool = async (address?: tEthereumAddress) => {
  const lendingPoolArtifact = await readArtifact(
    BRE.config.paths.artifacts,
    eContractid.LendingPool
  );

  const factory = await linkLibrariesToArtifact(lendingPoolArtifact);

  return <LendingPool>(
    await factory.attach(
      address ||
        (await getDb().get(`${eContractid.LendingPool}.${BRE.network.name}`).value()).address
    )
  );
};

export const getPriceOracle = async (address?: tEthereumAddress) => {
  return await getContract<PriceOracle>(
    eContractid.PriceOracle,
    address || (await getDb().get(`${eContractid.PriceOracle}.${BRE.network.name}`).value()).address
  );
};

export const getAToken = async (address?: tEthereumAddress) => {
  return await getContract<AToken>(
    eContractid.AToken,
    address || (await getDb().get(`${eContractid.AToken}.${BRE.network.name}`).value()).address
  );
};

export const getStableDebtToken = async (address?: tEthereumAddress) => {
  return await getContract<AToken>(
    eContractid.StableDebtToken,
    address ||
      (await getDb().get(`${eContractid.StableDebtToken}.${BRE.network.name}`).value()).address
  );
};

export const getVariableDebtToken = async (address?: tEthereumAddress) => {
  return await getContract<AToken>(
    eContractid.VariableDebtToken,
    address ||
      (await getDb().get(`${eContractid.VariableDebtToken}.${BRE.network.name}`).value()).address
  );
};

export const getMintableErc20 = async (address: tEthereumAddress) => {
  return await getContract<MintableERC20>(
    eContractid.MintableERC20,
    address ||
      (await getDb().get(`${eContractid.MintableERC20}.${BRE.network.name}`).value()).address
  );
};

export const getIErc20Detailed = async (address: tEthereumAddress) => {
  return await getContract<Ierc20Detailed>(
    eContractid.IERC20Detailed,
    address ||
      (await getDb().get(`${eContractid.IERC20Detailed}.${BRE.network.name}`).value()).address
  );
};

export const getAaveProtocolTestHelpers = async (address?: tEthereumAddress) => {
  return await getContract<AaveProtocolTestHelpers>(
    eContractid.AaveProtocolTestHelpers,
    address ||
      (await getDb().get(`${eContractid.AaveProtocolTestHelpers}.${BRE.network.name}`).value())
        .address
  );
};

export const getInterestRateStrategy = async (address?: tEthereumAddress) => {
  return await getContract<DefaultReserveInterestRateStrategy>(
    eContractid.DefaultReserveInterestRateStrategy,
    address ||
      (
        await getDb()
          .get(`${eContractid.DefaultReserveInterestRateStrategy}.${BRE.network.name}`)
          .value()
      ).address
  );
};

export const getMockFlashLoanReceiver = async (address?: tEthereumAddress) => {
  return await getContract<MockFlashLoanReceiver>(
    eContractid.MockFlashLoanReceiver,
    address ||
      (await getDb().get(`${eContractid.MockFlashLoanReceiver}.${BRE.network.name}`).value())
        .address
  );
};

<<<<<<< HEAD
export const getMockUniswapRouter = async (address?: tEthereumAddress) => {
  return await getContract<MockUniswapV2Router02>(
    eContractid.MockUniswapV2Router02,
    address ||
      (await getDb().get(`${eContractid.MockUniswapV2Router02}.${BRE.network.name}`).value())
        .address
  );
};

export const getUniswapLiquiditySwapAdapter = async (address?: tEthereumAddress) => {
  return await getContract<UniswapLiquiditySwapAdapter>(
    eContractid.UniswapLiquiditySwapAdapter,
    address ||
      (await getDb().get(`${eContractid.UniswapLiquiditySwapAdapter}.${BRE.network.name}`).value())
        .address
  );
};

export const getUniswapRepayAdapter = async (address?: tEthereumAddress) => {
  return await getContract<UniswapLiquiditySwapAdapter>(
    eContractid.UniswapRepayAdapter,
    address ||
      (await getDb().get(`${eContractid.UniswapRepayAdapter}.${BRE.network.name}`).value()).address
  );
};

=======
>>>>>>> cb03bab6
export const getLendingRateOracle = async (address?: tEthereumAddress) => {
  return await getContract<LendingRateOracle>(
    eContractid.LendingRateOracle,
    address ||
      (await getDb().get(`${eContractid.LendingRateOracle}.${BRE.network.name}`).value()).address
  );
};

const linkBytecode = (artifact: Artifact, libraries: any) => {
  let bytecode = artifact.bytecode;

  for (const [fileName, fileReferences] of Object.entries(artifact.linkReferences)) {
    for (const [libName, fixups] of Object.entries(fileReferences)) {
      const addr = libraries[libName];

      if (addr === undefined) {
        continue;
      }

      for (const fixup of fixups) {
        bytecode =
          bytecode.substr(0, 2 + fixup.start * 2) +
          addr.substr(2) +
          bytecode.substr(2 + (fixup.start + fixup.length) * 2);
      }
    }
  }

  return bytecode;
};

export const getParamPerNetwork = <T>(
  {kovan, ropsten, main, buidlerevm, coverage}: iParamsPerNetwork<T>,
  network: eEthereumNetwork
) => {
  switch (network) {
    case eEthereumNetwork.coverage:
      return coverage;
    case eEthereumNetwork.buidlerevm:
      return buidlerevm;
    case eEthereumNetwork.kovan:
      return kovan;
    case eEthereumNetwork.ropsten:
      return ropsten;
    case eEthereumNetwork.main:
      return main;
    default:
      return main;
  }
};

export const getParamPerPool = <T>({proto, secondary}: iParamsPerPool<T>, pool: AavePools) => {
  switch (pool) {
    case AavePools.proto:
      return proto;
    case AavePools.secondary:
      return secondary;
    default:
      return proto;
  }
};

export const convertToCurrencyDecimals = async (tokenAddress: tEthereumAddress, amount: string) => {
  const token = await getIErc20Detailed(tokenAddress);
  let decimals = (await token.decimals()).toString();

  return ethers.utils.parseUnits(amount, decimals);
};

export const convertToCurrencyUnits = async (tokenAddress: string, amount: string) => {
  const token = await getIErc20Detailed(tokenAddress);
  let decimals = new BigNumber(await token.decimals());
  const currencyUnit = new BigNumber(10).pow(decimals);
  const amountInCurrencyUnits = new BigNumber(amount).div(currencyUnit);
  return amountInCurrencyUnits.toFixed();
};

export const deployAllMockTokens = async (verify?: boolean) => {
  const tokens: {[symbol: string]: MockContract | MintableERC20} = {};

  const protoConfigData = getReservesConfigByPool(AavePools.proto);
  const secondaryConfigData = getReservesConfigByPool(AavePools.secondary);

  for (const tokenSymbol of Object.keys(TokenContractId)) {
    let decimals = 18;

    let configData = (<any>protoConfigData)[tokenSymbol];

    if (!configData) {
      configData = (<any>secondaryConfigData)[tokenSymbol];
    }

    if (!configData) {
      decimals = 18;
    }

    tokens[tokenSymbol] = await deployMintableERC20([
      tokenSymbol,
      tokenSymbol,
      configData ? configData.reserveDecimals : 18,
    ]);
    await registerContractInJsonDb(tokenSymbol.toUpperCase(), tokens[tokenSymbol]);

    if (verify) {
      await verifyContract(eContractid.MintableERC20, tokens[tokenSymbol].address, []);
    }
  }
  return tokens;
};

export const deployMockTokens = async (config: PoolConfiguration, verify?: boolean) => {
  const tokens: {[symbol: string]: MockContract | MintableERC20} = {};
  const defaultDecimals = 18;

  const configData = config.ReservesConfig;

  for (const tokenSymbol of Object.keys(config.ReserveSymbols)) {
    tokens[tokenSymbol] = await deployMintableERC20([
      tokenSymbol,
      tokenSymbol,
      Number(configData[tokenSymbol as keyof iMultiPoolsAssets<IReserveParams>].reserveDecimals) ||
        defaultDecimals,
    ]);
    await registerContractInJsonDb(tokenSymbol.toUpperCase(), tokens[tokenSymbol]);

    if (verify) {
      await verifyContract(eContractid.MintableERC20, tokens[tokenSymbol].address, []);
    }
  }
  return tokens;
};

export const getMockedTokens = async (config: PoolConfiguration) => {
  const tokenSymbols = config.ReserveSymbols;
  const db = getDb();
  const tokens: MockTokenMap = await tokenSymbols.reduce<Promise<MockTokenMap>>(
    async (acc, tokenSymbol) => {
      const accumulator = await acc;
      const address = db.get(`${tokenSymbol.toUpperCase()}.${BRE.network.name}`).value().address;
      accumulator[tokenSymbol] = await getContract<MintableERC20>(
        eContractid.MintableERC20,
        address
      );
      return Promise.resolve(acc);
    },
    Promise.resolve({})
  );
  return tokens;
};

export const getAllMockedTokens = async () => {
  const db = getDb();
  const tokens: MockTokenMap = await Object.keys(TokenContractId).reduce<Promise<MockTokenMap>>(
    async (acc, tokenSymbol) => {
      const accumulator = await acc;
      const address = db.get(`${tokenSymbol.toUpperCase()}.${BRE.network.name}`).value().address;
      accumulator[tokenSymbol] = await getContract<MintableERC20>(
        eContractid.MintableERC20,
        address
      );
      return Promise.resolve(acc);
    },
    Promise.resolve({})
  );
  return tokens;
};

export const getPairsTokenAggregator = (
  allAssetsAddresses: {
    [tokenSymbol: string]: tEthereumAddress;
  },
  aggregatorsAddresses: {[tokenSymbol: string]: tEthereumAddress}
): [string[], string[]] => {
  const {ETH, USD, WETH, ...assetsAddressesWithoutEth} = allAssetsAddresses;

  const pairs = Object.entries(assetsAddressesWithoutEth).map(([tokenSymbol, tokenAddress]) => {
    if (tokenSymbol !== 'WETH' && tokenSymbol !== 'ETH') {
      const aggregatorAddressIndex = Object.keys(aggregatorsAddresses).findIndex(
        (value) => value === tokenSymbol
      );
      const [, aggregatorAddress] = (Object.entries(aggregatorsAddresses) as [
        string,
        tEthereumAddress
      ][])[aggregatorAddressIndex];
      return [tokenAddress, aggregatorAddress];
    }
  }) as [string, string][];

  const mappedPairs = pairs.map(([asset]) => asset);
  const mappedAggregators = pairs.map(([, source]) => source);

  return [mappedPairs, mappedAggregators];
};

export const initReserves = async (
  reservesParams: iMultiPoolsAssets<IReserveParams>,
  tokenAddresses: {[symbol: string]: tEthereumAddress},
  lendingPoolAddressesProvider: LendingPoolAddressesProvider,
  lendingPool: LendingPool,
  helpers: AaveProtocolTestHelpers,
  lendingPoolConfigurator: LendingPoolConfigurator,
  aavePool: AavePools,
  incentivesController: tEthereumAddress,
  verify: boolean
) => {
  if (aavePool !== AavePools.proto && aavePool !== AavePools.secondary) {
    console.log(`Invalid Aave pool ${aavePool}`);
    process.exit(1);
  }

  for (let [assetSymbol, {reserveDecimals}] of Object.entries(reservesParams) as [
    string,
    IReserveParams
  ][]) {
    const assetAddressIndex = Object.keys(tokenAddresses).findIndex(
      (value) => value === assetSymbol
    );
    const [, tokenAddress] = (Object.entries(tokenAddresses) as [string, string][])[
      assetAddressIndex
    ];

    const {isActive: reserveInitialized} = await helpers.getReserveConfigurationData(tokenAddress);

    if (reserveInitialized) {
      console.log(`Reserve ${assetSymbol} is already active, skipping configuration`);
      continue;
    }

    try {
      const reserveParamIndex = Object.keys(reservesParams).findIndex(
        (value) => value === assetSymbol
      );
      const [
        ,
        {
          baseVariableBorrowRate,
          variableRateSlope1,
          variableRateSlope2,
          stableRateSlope1,
          stableRateSlope2,
        },
      ] = (Object.entries(reservesParams) as [string, IReserveParams][])[reserveParamIndex];
      console.log('deploy the interest rate strategy for ', assetSymbol);
      const rateStrategyContract = await deployDefaultReserveInterestRateStrategy(
        [
          lendingPoolAddressesProvider.address,
          baseVariableBorrowRate,
          variableRateSlope1,
          variableRateSlope2,
          stableRateSlope1,
          stableRateSlope2,
        ],
        verify
      );

      console.log('deploy the stable debt totken for ', assetSymbol);
      const stableDebtToken = await deployStableDebtToken(
        [
          `Aave stable debt bearing ${assetSymbol === 'WETH' ? 'ETH' : assetSymbol}`,
          `stableDebt${assetSymbol === 'WETH' ? 'ETH' : assetSymbol}`,
          tokenAddress,
          lendingPool.address,
          incentivesController,
        ],
        verify
      );

      console.log('deploy the variable debt totken for ', assetSymbol);
      const variableDebtToken = await deployVariableDebtToken(
        [
          `Aave variable debt bearing ${assetSymbol === 'WETH' ? 'ETH' : assetSymbol}`,
          `variableDebt${assetSymbol === 'WETH' ? 'ETH' : assetSymbol}`,
          tokenAddress,
          lendingPool.address,
          incentivesController,
        ],
        verify
      );

      console.log('deploy the aToken for ', assetSymbol);
      const aToken = await deployGenericAToken(
        [
          lendingPool.address,
          tokenAddress,
          `Aave interest bearing ${assetSymbol === 'WETH' ? 'ETH' : assetSymbol}`,
          `a${assetSymbol === 'WETH' ? 'ETH' : assetSymbol}`,
          incentivesController,
        ],
        verify
      );

      if (process.env.POOL === AavePools.secondary) {
        if (assetSymbol.search('UNI') === -1) {
          assetSymbol = `Uni${assetSymbol}`;
        } else {
          assetSymbol = assetSymbol.replace(/_/g, '').replace('UNI', 'Uni');
        }
      }

      console.log('initialize the reserve ', assetSymbol);
      await lendingPoolConfigurator.initReserve(
        aToken.address,
        stableDebtToken.address,
        variableDebtToken.address,
        reserveDecimals,
        rateStrategyContract.address
      );
    } catch (e) {
      console.log(`Reserve initialization for ${assetSymbol} failed with error ${e}. Skipped.`);
    }
  }
};

export const getLendingPoolAddressesProviderRegistry = async (address?: tEthereumAddress) => {
  return await getContract<LendingPoolAddressesProviderRegistry>(
    eContractid.LendingPoolAddressesProviderRegistry,
    address ||
      (
        await getDb()
          .get(`${eContractid.LendingPoolAddressesProviderRegistry}.${BRE.network.name}`)
          .value()
      ).address
  );
};

export const buildPermitParams = (
  chainId: number,
  token: tEthereumAddress,
  revision: string,
  tokenName: string,
  owner: tEthereumAddress,
  spender: tEthereumAddress,
  nonce: number,
  deadline: string,
  value: tStringTokenSmallUnits
) => ({
  types: {
    EIP712Domain: [
      {name: 'name', type: 'string'},
      {name: 'version', type: 'string'},
      {name: 'chainId', type: 'uint256'},
      {name: 'verifyingContract', type: 'address'},
    ],
    Permit: [
      {name: 'owner', type: 'address'},
      {name: 'spender', type: 'address'},
      {name: 'value', type: 'uint256'},
      {name: 'nonce', type: 'uint256'},
      {name: 'deadline', type: 'uint256'},
    ],
  },
  primaryType: 'Permit' as const,
  domain: {
    name: tokenName,
    version: revision,
    chainId: chainId,
    verifyingContract: token,
  },
  message: {
    owner,
    spender,
    value,
    nonce,
    deadline,
  },
});

export const getSignatureFromTypedData = (
  privateKey: string,
  typedData: any // TODO: should be TypedData, from eth-sig-utils, but TS doesn't accept it
): ECDSASignature => {
  const signature = signTypedData_v4(Buffer.from(privateKey.substring(2, 66), 'hex'), {
    data: typedData,
  });
  return fromRpcSig(signature);
};<|MERGE_RESOLUTION|>--- conflicted
+++ resolved
@@ -570,7 +570,6 @@
   );
 };
 
-<<<<<<< HEAD
 export const getMockUniswapRouter = async (address?: tEthereumAddress) => {
   return await getContract<MockUniswapV2Router02>(
     eContractid.MockUniswapV2Router02,
@@ -597,8 +596,6 @@
   );
 };
 
-=======
->>>>>>> cb03bab6
 export const getLendingRateOracle = async (address?: tEthereumAddress) => {
   return await getContract<LendingRateOracle>(
     eContractid.LendingRateOracle,
