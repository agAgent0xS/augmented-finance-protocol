{
  "MintableERC20": {
    "buidlerevm": {
      "address": "0x58F132FBB86E21545A4Bace3C19f1C05d86d7A22",
      "deployer": "0xc783df8a850f42e7F7e57013759C285caa701eB6"
    },
    "localhost": {
      "address": "0x9Dc554694756dC303a087e04bA6918C333Bc26a7",
      "deployer": "0xc783df8a850f42e7F7e57013759C285caa701eB6"
    }
  },
  "LendingPoolAddressesProvider": {
    "buidlerevm": {
      "address": "0xa4bcDF64Cdd5451b6ac3743B414124A6299B65FF",
      "deployer": "0xc783df8a850f42e7F7e57013759C285caa701eB6"
    },
    "localhost": {
      "address": "0xAfC307938C1c0035942c141c31524504c89Aaa8B",
      "deployer": "0xc783df8a850f42e7F7e57013759C285caa701eB6"
    }
  },
  "LendingPoolAddressesProviderRegistry": {
    "buidlerevm": {
      "address": "0x5A0773Ff307Bf7C71a832dBB5312237fD3437f9F",
      "deployer": "0xc783df8a850f42e7F7e57013759C285caa701eB6"
    },
    "localhost": {
      "address": "0x73DE1e0ab6A5C221258703bc546E0CAAcCc6EC87",
      "deployer": "0xc783df8a850f42e7F7e57013759C285caa701eB6"
    }
  },
  "FeeProvider": {
    "buidlerevm": {
      "address": "0xFAe0fd738dAbc8a0426F47437322b6d026A9FD95",
      "deployer": "0xc783df8a850f42e7F7e57013759C285caa701eB6"
    },
    "localhost": {
      "address": "0xD9273d497eDBC967F39d419461CfcF382a0A822e"
    }
  },
  "LendingPoolParametersProvider": {
    "buidlerevm": {
      "address": "0x2C4603396dE2F08642354A3A102760827FfFe113"
    }
  },
  "LendingPoolCore": {
    "buidlerevm": {
      "address": "0xA10958a24032283FbE2D23cedf264d6eC9411CBA"
    }
  },
  "LendingPoolConfigurator": {
    "buidlerevm": {
      "address": "0x6642B57e4265BAD868C17Fc1d1F4F88DBBA04Aa8"
    },
    "localhost": {
      "address": "0x65e0Cd5B8904A02f2e00BC6f58bf881998D54BDe"
    }
  },
  "LendingPoolDataProvider": {
    "buidlerevm": {
      "address": "0x612719Ace03A8281188d61612A9f40D1da3ca420"
    }
  },
  "LendingPool": {
    "buidlerevm": {
      "address": "0xD9273d497eDBC967F39d419461CfcF382a0A822e"
    },
    "localhost": {
      "address": "0x5d12dDe3286D94E0d85F9D3B01B7099cfA0aBCf1"
    }
  },
  "PriceOracle": {
    "buidlerevm": {
      "address": "0x1750499D05Ed1674d822430FB960d5F6731fDf64",
      "deployer": "0xc783df8a850f42e7F7e57013759C285caa701eB6"
    },
    "localhost": {
      "address": "0xbeA90474c2F3C7c43bC7c36CaAf5272c927Af5a1",
      "deployer": "0xc783df8a850f42e7F7e57013759C285caa701eB6"
    }
  },
  "MockAggregator": {
    "buidlerevm": {
      "address": "0xEC1C93A9f6a9e18E97784c76aC52053587FcDB89",
      "deployer": "0xc783df8a850f42e7F7e57013759C285caa701eB6"
    },
    "localhost": {
      "address": "0x19E42cA990cF697D3dda0e59131215C43bB6989F",
      "deployer": "0xc783df8a850f42e7F7e57013759C285caa701eB6"
    }
  },
  "ChainlinkProxyPriceProvider": {
    "buidlerevm": {
      "address": "0x7B6C3e5486D9e6959441ab554A889099eed76290",
      "deployer": "0xc783df8a850f42e7F7e57013759C285caa701eB6"
    },
    "localhost": {
      "address": "0xE30c3983E51bC9d6baE3E9437710a1459e21e81F",
      "deployer": "0xc783df8a850f42e7F7e57013759C285caa701eB6"
    }
  },
  "LendingRateOracle": {
    "buidlerevm": {
      "address": "0xD83D2773a7873ae2b5f8Fb92097e20a8C64F691E",
      "deployer": "0xc783df8a850f42e7F7e57013759C285caa701eB6"
    },
    "localhost": {
      "address": "0xDf69898e844197a24C658CcF9fD53dF15948dc8b",
      "deployer": "0xc783df8a850f42e7F7e57013759C285caa701eB6"
    }
  },
  "DefaultReserveInterestRateStrategy": {
    "buidlerevm": {
      "address": "0xA0AB1cB92A4AF81f84dCd258155B5c25D247b54E",
      "deployer": "0xc783df8a850f42e7F7e57013759C285caa701eB6"
    },
    "localhost": {
      "address": "0xBe6d8642382C241c9B4B50c89574DbF3f4181E7D",
      "deployer": "0xc783df8a850f42e7F7e57013759C285caa701eB6"
    }
  },
  "LendingPoolLiquidationManager": {
    "buidlerevm": {
      "address": "0xFe230c227D3724015d0dE3dBEc831825f1ed1f59",
      "deployer": "0xc783df8a850f42e7F7e57013759C285caa701eB6"
    }
  },
  "MockOneSplit": {
    "buidlerevm": {
      "address": "0x4b2c297ba5be42610994974b9543D56B864CA011",
      "deployer": "0xc783df8a850f42e7F7e57013759C285caa701eB6"
    },
    "localhost": {
      "address": "0x4b2c297ba5be42610994974b9543D56B864CA011",
      "deployer": "0xc783df8a850f42e7F7e57013759C285caa701eB6"
    }
  },
  "OneSplitAdapter": {
    "buidlerevm": {
      "address": "0x24E420B42971372F060a93129846761F354Bc50B",
      "deployer": "0xc783df8a850f42e7F7e57013759C285caa701eB6"
    },
    "localhost": {
      "address": "0x24E420B42971372F060a93129846761F354Bc50B",
      "deployer": "0xc783df8a850f42e7F7e57013759C285caa701eB6"
    }
  },
  "TokenDistributor": {
    "buidlerevm": {
      "address": "0x2cfcA5785261fbC88EFFDd46fCFc04c22525F9e4",
      "deployer": "0xc783df8a850f42e7F7e57013759C285caa701eB6"
    },
    "localhost": {
      "address": "0x2cfcA5785261fbC88EFFDd46fCFc04c22525F9e4"
    }
  },
  "InitializableAdminUpgradeabilityProxy": {
    "buidlerevm": {
      "address": "0xC6bA6049F86d528698B5924B8fC2FE7289D38578",
      "deployer": "0xc783df8a850f42e7F7e57013759C285caa701eB6"
    },
    "localhost": {
      "address": "0x2cfcA5785261fbC88EFFDd46fCFc04c22525F9e4",
      "deployer": "0xc783df8a850f42e7F7e57013759C285caa701eB6"
    }
  },
  "MockFlashLoanReceiver": {
    "buidlerevm": {
      "address": "0x2cfcA5785261fbC88EFFDd46fCFc04c22525F9e4"
    },
    "localhost": {
      "address": "0xAd49512dFBaD6fc13D67d3935283c0606812E962"
    }
  },
  "WalletBalanceProvider": {
    "buidlerevm": {
<<<<<<< HEAD
      "address": "0xC6bA6049F86d528698B5924B8fC2FE7289D38578",
=======
      "address": "0xDf73fC454FA018051D4a1509e63D11530A59DE10",
>>>>>>> 4b8962d3
      "deployer": "0xc783df8a850f42e7F7e57013759C285caa701eB6"
    },
    "localhost": {
      "address": "0xA29C2A7e59aa49C71aF084695337E3AA5e820758",
      "deployer": "0xc783df8a850f42e7F7e57013759C285caa701eB6"
    }
  },
  "DAI": {
    "buidlerevm": {
      "address": "0x7c2C195CD6D34B8F845992d380aADB2730bB9C6F",
      "deployer": "0xc783df8a850f42e7F7e57013759C285caa701eB6"
    },
    "localhost": {
      "address": "0xbe66dC9DFEe580ED968403e35dF7b5159f873df8",
      "deployer": "0xc783df8a850f42e7F7e57013759C285caa701eB6"
    }
  },
  "LEND": {
    "buidlerevm": {
      "address": "0x8858eeB3DfffA017D4BCE9801D340D36Cf895CCf",
      "deployer": "0xc783df8a850f42e7F7e57013759C285caa701eB6"
    },
    "localhost": {
      "address": "0x93AfC6Df4bB8F62F2493B19e577f8382c0BA9EBC",
      "deployer": "0xc783df8a850f42e7F7e57013759C285caa701eB6"
    }
  },
  "TUSD": {
    "buidlerevm": {
      "address": "0x0078371BDeDE8aAc7DeBfFf451B74c5EDB385Af7",
      "deployer": "0xc783df8a850f42e7F7e57013759C285caa701eB6"
    },
    "localhost": {
      "address": "0x75Ded61646B5945BdDd0CD9a9Db7c8288DA6F810",
      "deployer": "0xc783df8a850f42e7F7e57013759C285caa701eB6"
    }
  },
  "BAT": {
    "buidlerevm": {
      "address": "0xf4e77E5Da47AC3125140c470c71cBca77B5c638c",
      "deployer": "0xc783df8a850f42e7F7e57013759C285caa701eB6"
    },
    "localhost": {
      "address": "0xdE7c40e675bF1aA45c18cCbaEb9662B16b0Ddf7E",
      "deployer": "0xc783df8a850f42e7F7e57013759C285caa701eB6"
    }
  },
  "USDC": {
    "buidlerevm": {
      "address": "0x3619DbE27d7c1e7E91aA738697Ae7Bc5FC3eACA5",
      "deployer": "0xc783df8a850f42e7F7e57013759C285caa701eB6"
    },
    "localhost": {
      "address": "0xDFbeeed692AA81E7f86E72F7ACbEA2A1C4d63544",
      "deployer": "0xc783df8a850f42e7F7e57013759C285caa701eB6"
    }
  },
  "USDT": {
    "buidlerevm": {
      "address": "0x038B86d9d8FAFdd0a02ebd1A476432877b0107C8",
      "deployer": "0xc783df8a850f42e7F7e57013759C285caa701eB6"
    },
    "localhost": {
      "address": "0x5191aA68c7dB195181Dd2441dBE23A48EA24b040",
      "deployer": "0xc783df8a850f42e7F7e57013759C285caa701eB6"
    }
  },
  "SUSD": {
    "buidlerevm": {
      "address": "0x1A1FEe7EeD918BD762173e4dc5EfDB8a78C924A8",
      "deployer": "0xc783df8a850f42e7F7e57013759C285caa701eB6"
    },
    "localhost": {
      "address": "0x8F9422aa37215c8b3D1Ea1674138107F84D68F26",
      "deployer": "0xc783df8a850f42e7F7e57013759C285caa701eB6"
    }
  },
  "ZRX": {
    "buidlerevm": {
      "address": "0x500D1d6A4c7D8Ae28240b47c8FCde034D827fD5e",
      "deployer": "0xc783df8a850f42e7F7e57013759C285caa701eB6"
    },
    "localhost": {
      "address": "0xa89E20284Bd638F31b0011D0fC754Fc9d2fa73e3",
      "deployer": "0xc783df8a850f42e7F7e57013759C285caa701eB6"
    }
  },
  "MKR": {
    "buidlerevm": {
      "address": "0xc4905364b78a742ccce7B890A89514061E47068D",
      "deployer": "0xc783df8a850f42e7F7e57013759C285caa701eB6"
    },
    "localhost": {
      "address": "0xaA935993065F2dDB1d13623B1941C7AEE3A60F23",
      "deployer": "0xc783df8a850f42e7F7e57013759C285caa701eB6"
    }
  },
  "WBTC": {
    "buidlerevm": {
      "address": "0xD6C850aeBFDC46D7F4c207e445cC0d6B0919BDBe",
      "deployer": "0xc783df8a850f42e7F7e57013759C285caa701eB6"
    },
    "localhost": {
      "address": "0x35A2624888e207e4B3434E9a9E250bF6Ee68FeA3",
      "deployer": "0xc783df8a850f42e7F7e57013759C285caa701eB6"
    }
  },
  "LINK": {
    "buidlerevm": {
      "address": "0x8B5B7a6055E54a36fF574bbE40cf2eA68d5554b3",
      "deployer": "0xc783df8a850f42e7F7e57013759C285caa701eB6"
    },
    "localhost": {
      "address": "0x1f569c307949a908A4b8Ff7453a88Ca0b8D8df13",
      "deployer": "0xc783df8a850f42e7F7e57013759C285caa701eB6"
    }
  },
  "KNC": {
    "buidlerevm": {
      "address": "0xEcc0a6dbC0bb4D51E4F84A315a9e5B0438cAD4f0",
      "deployer": "0xc783df8a850f42e7F7e57013759C285caa701eB6"
    },
    "localhost": {
      "address": "0x4301cb254CCc126B9eb9cbBE030C6FDA2FA16D4a",
      "deployer": "0xc783df8a850f42e7F7e57013759C285caa701eB6"
    }
  },
  "MANA": {
    "buidlerevm": {
      "address": "0x20Ce94F404343aD2752A2D01b43fa407db9E0D00",
      "deployer": "0xc783df8a850f42e7F7e57013759C285caa701eB6"
    },
    "localhost": {
      "address": "0x0766c9592a8686CAB0081b4f35449462c6e82F11",
      "deployer": "0xc783df8a850f42e7F7e57013759C285caa701eB6"
    }
  },
  "REP": {
    "buidlerevm": {
      "address": "0x1d80315fac6aBd3EfeEbE97dEc44461ba7556160",
      "deployer": "0xc783df8a850f42e7F7e57013759C285caa701eB6"
    },
    "localhost": {
      "address": "0xaF6D34adD35E1A565be4539E4d1069c48A49C953",
      "deployer": "0xc783df8a850f42e7F7e57013759C285caa701eB6"
    }
  },
  "SNX": {
    "buidlerevm": {
      "address": "0x2D8553F9ddA85A9B3259F6Bf26911364B85556F5",
      "deployer": "0xc783df8a850f42e7F7e57013759C285caa701eB6"
    },
    "localhost": {
      "address": "0x48bb3E35D2D6994374db457a6Bf61de2d9cC8E49",
      "deployer": "0xc783df8a850f42e7F7e57013759C285caa701eB6"
    }
  },
  "BUSD": {
    "buidlerevm": {
      "address": "0x52d3b94181f8654db2530b0fEe1B19173f519C52",
      "deployer": "0xc783df8a850f42e7F7e57013759C285caa701eB6"
    },
    "localhost": {
      "address": "0x1E59BA56B1F61c3Ee946D8c7e2994B4A9b0cA45C",
      "deployer": "0xc783df8a850f42e7F7e57013759C285caa701eB6"
    }
  },
  "USD": {
    "buidlerevm": {
      "address": "0xd15468525c35BDBC1eD8F2e09A00F8a173437f2f",
      "deployer": "0xc783df8a850f42e7F7e57013759C285caa701eB6"
    },
    "localhost": {
      "address": "0x53813198c75959DDB604462831d8989C29152164",
      "deployer": "0xc783df8a850f42e7F7e57013759C285caa701eB6"
    }
  },
  "UNI_DAI_ETH": {
    "buidlerevm": {
      "address": "0x7e35Eaf7e8FBd7887ad538D4A38Df5BbD073814a",
      "deployer": "0xc783df8a850f42e7F7e57013759C285caa701eB6"
    },
    "localhost": {
      "address": "0x0eD6115873ce6B807a03FE0df1f940387779b729",
      "deployer": "0xc783df8a850f42e7F7e57013759C285caa701eB6"
    }
  },
  "UNI_USDC_ETH": {
    "buidlerevm": {
      "address": "0x5bcb88A0d20426e451332eE6C4324b0e663c50E0",
      "deployer": "0xc783df8a850f42e7F7e57013759C285caa701eB6"
    },
    "localhost": {
      "address": "0xFFfDa24e7E3d5F89a24278f53d6f0F81B3bE0d6B",
      "deployer": "0xc783df8a850f42e7F7e57013759C285caa701eB6"
    }
  },
  "UNI_SETH_ETH": {
    "buidlerevm": {
      "address": "0x3521eF8AaB0323004A6dD8b03CE890F4Ea3A13f5",
      "deployer": "0xc783df8a850f42e7F7e57013759C285caa701eB6"
    },
    "localhost": {
      "address": "0x5889354f21A1C8D8D2f82669d778f6Dab778B519",
      "deployer": "0xc783df8a850f42e7F7e57013759C285caa701eB6"
    }
  },
  "UNI_LINK_ETH": {
    "buidlerevm": {
      "address": "0x53369fd4680FfE3DfF39Fc6DDa9CfbfD43daeA2E",
      "deployer": "0xc783df8a850f42e7F7e57013759C285caa701eB6"
    },
    "localhost": {
      "address": "0x09F7bF33B3F8922268B34103af3a8AF83148C9B1",
      "deployer": "0xc783df8a850f42e7F7e57013759C285caa701eB6"
    }
  },
  "UNI_MKR_ETH": {
    "buidlerevm": {
      "address": "0xB00cC45B4a7d3e1FEE684cFc4417998A1c183e6d",
      "deployer": "0xc783df8a850f42e7F7e57013759C285caa701eB6"
    },
    "localhost": {
      "address": "0x8f3966F7d53Fd5f12b701C8835e1e32541613869",
      "deployer": "0xc783df8a850f42e7F7e57013759C285caa701eB6"
    }
  },
  "UNI_LEND_ETH": {
    "buidlerevm": {
      "address": "0x58F132FBB86E21545A4Bace3C19f1C05d86d7A22",
      "deployer": "0xc783df8a850f42e7F7e57013759C285caa701eB6"
    },
    "localhost": {
      "address": "0x9Dc554694756dC303a087e04bA6918C333Bc26a7",
      "deployer": "0xc783df8a850f42e7F7e57013759C285caa701eB6"
    }
  },
  "AaveProtocolTestHelpers": {
    "buidlerevm": {
<<<<<<< HEAD
      "address": "0xde9595927B00361Ed7987a181Fb09EC6f31b451c"
=======
      "address": "0x2cfcA5785261fbC88EFFDd46fCFc04c22525F9e4"
>>>>>>> 4b8962d3
    },
    "localhost": {
      "address": "0x9305d862ee95a899b83906Cd9CB666aC269E5f66"
    }
  },
  "StableDebtToken": {
    "buidlerevm": {
      "address": "0x5f7134cd38C826a7649f9Cc47dda24d834DD2967",
      "deployer": "0xc783df8a850f42e7F7e57013759C285caa701eB6"
    },
    "localhost": {
      "address": "0x02BB514187B830d6A2111197cd7D8cb60650B970",
      "deployer": "0xc783df8a850f42e7F7e57013759C285caa701eB6"
    }
  },
  "VariableDebtToken": {
    "buidlerevm": {
      "address": "0xE91bBe8ee03560E3dda2786f95335F5399813Ca0",
      "deployer": "0xc783df8a850f42e7F7e57013759C285caa701eB6"
    },
    "localhost": {
      "address": "0x6774Ce86Abf5EBB22E9F45b5f55daCbB4170aD7f",
      "deployer": "0xc783df8a850f42e7F7e57013759C285caa701eB6"
    }
  },
  "AToken": {
    "localhost": {
      "address": "0x007C1a44e85bDa8F562F916685A9DC8BdC6542bF",
      "deployer": "0xc783df8a850f42e7F7e57013759C285caa701eB6"
    },
    "buidlerevm": {
      "address": "0x3870a14c5057f596e385ea21537792fE4fF4C1BE",
      "deployer": "0xc783df8a850f42e7F7e57013759C285caa701eB6"
    }
  },
  "MockAToken": {
    "buidlerevm": {
      "address": "0x392E5355a0e88Bd394F717227c752670fb3a8020",
      "deployer": "0xc783df8a850f42e7F7e57013759C285caa701eB6"
    },
    "localhost": {
      "address": "0xFBdF1E93D0D88145e3CcA63bf8d513F83FB0903b",
      "deployer": "0xc783df8a850f42e7F7e57013759C285caa701eB6"
    }
  },
  "WETH": {
    "buidlerevm": {
      "address": "0xf784709d2317D872237C4bC22f867d1BAe2913AB",
      "deployer": "0xc783df8a850f42e7F7e57013759C285caa701eB6"
    },
    "localhost": {
      "address": "0xEcb928A3c079a1696Aa5244779eEc3dE1717fACd",
      "deployer": "0xc783df8a850f42e7F7e57013759C285caa701eB6"
    }
  },
  "MockStableDebtToken": {
    "buidlerevm": {
      "address": "0x3b050AFb4ac4ACE646b31fF3639C1CD43aC31460",
      "deployer": "0xc783df8a850f42e7F7e57013759C285caa701eB6"
    },
    "localhost": {
      "address": "0xE45fF4A0A8D0E9734C73874c034E03594E15ba28",
      "deployer": "0xc783df8a850f42e7F7e57013759C285caa701eB6"
    }
  },
  "MockVariableDebtToken": {
    "buidlerevm": {
      "address": "0xEBAB67ee3ef604D5c250A53b4b8fcbBC6ec3007C",
      "deployer": "0xc783df8a850f42e7F7e57013759C285caa701eB6"
    },
    "localhost": {
      "address": "0x5cCC6Abc4c9F7262B9485797a848Ec6CC28A11dF",
      "deployer": "0xc783df8a850f42e7F7e57013759C285caa701eB6"
    }
  },
  "MockSwapAdapter": {
    "buidlerevm": {
      "address": "0xBEF0d4b9c089a5883741fC14cbA352055f35DDA2"
    },
    "localhost": {
      "address": "0x749258D38b0473d96FEcc14cC5e7DCE12d7Bd6f6"
    }
  }
}<|MERGE_RESOLUTION|>--- conflicted
+++ resolved
@@ -174,11 +174,7 @@
   },
   "WalletBalanceProvider": {
     "buidlerevm": {
-<<<<<<< HEAD
       "address": "0xC6bA6049F86d528698B5924B8fC2FE7289D38578",
-=======
-      "address": "0xDf73fC454FA018051D4a1509e63D11530A59DE10",
->>>>>>> 4b8962d3
       "deployer": "0xc783df8a850f42e7F7e57013759C285caa701eB6"
     },
     "localhost": {
@@ -418,11 +414,7 @@
   },
   "AaveProtocolTestHelpers": {
     "buidlerevm": {
-<<<<<<< HEAD
       "address": "0xde9595927B00361Ed7987a181Fb09EC6f31b451c"
-=======
-      "address": "0x2cfcA5785261fbC88EFFDd46fCFc04c22525F9e4"
->>>>>>> 4b8962d3
     },
     "localhost": {
       "address": "0x9305d862ee95a899b83906Cd9CB666aC269E5f66"
