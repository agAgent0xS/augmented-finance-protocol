{
  "MintableERC20": {
    "buidlerevm": {
      "address": "0x58F132FBB86E21545A4Bace3C19f1C05d86d7A22",
      "deployer": "0xc783df8a850f42e7F7e57013759C285caa701eB6"
    },
    "localhost": {
      "address": "0xDFbeeed692AA81E7f86E72F7ACbEA2A1C4d63544",
      "deployer": "0xc783df8a850f42e7F7e57013759C285caa701eB6"
    },
    "coverage": {
      "address": "0x58F132FBB86E21545A4Bace3C19f1C05d86d7A22",
      "deployer": "0xc783df8a850f42e7F7e57013759C285caa701eB6"
    }
  },
  "LendingPoolAddressesProvider": {
    "buidlerevm": {
      "address": "0xa4bcDF64Cdd5451b6ac3743B414124A6299B65FF",
      "deployer": "0xc783df8a850f42e7F7e57013759C285caa701eB6"
    },
    "localhost": {
      "address": "0x5191aA68c7dB195181Dd2441dBE23A48EA24b040",
      "deployer": "0xc783df8a850f42e7F7e57013759C285caa701eB6"
    },
    "coverage": {
      "address": "0xa4bcDF64Cdd5451b6ac3743B414124A6299B65FF",
      "deployer": "0xc783df8a850f42e7F7e57013759C285caa701eB6"
    },
    "kovan": {
      "address": "0xd7e3C4b2CE495066dE1923c268D68A844bD7Ae13",
      "deployer": "0x6b40a028d2Ab94e5f6d3793F32D326CDf724Bb1D"
    }
  },
  "LendingPoolAddressesProviderRegistry": {
    "buidlerevm": {
      "address": "0x5A0773Ff307Bf7C71a832dBB5312237fD3437f9F",
      "deployer": "0xc783df8a850f42e7F7e57013759C285caa701eB6"
    },
    "localhost": {
      "address": "0xa89E20284Bd638F31b0011D0fC754Fc9d2fa73e3",
      "deployer": "0xc783df8a850f42e7F7e57013759C285caa701eB6"
    },
    "coverage": {
      "address": "0x5A0773Ff307Bf7C71a832dBB5312237fD3437f9F",
      "deployer": "0xc783df8a850f42e7F7e57013759C285caa701eB6"
    },
    "kovan": {
      "address": "0x83c7A0E78e8eee2108a87d7a6770f22BAcb68b5A",
      "deployer": "0x6b40a028d2Ab94e5f6d3793F32D326CDf724Bb1D"
    }
  },
  "FeeProvider": {
    "buidlerevm": {
      "address": "0xFAe0fd738dAbc8a0426F47437322b6d026A9FD95",
      "deployer": "0xc783df8a850f42e7F7e57013759C285caa701eB6"
    },
    "localhost": {
      "address": "0xD9273d497eDBC967F39d419461CfcF382a0A822e"
    }
  },
  "LendingPoolParametersProvider": {
    "buidlerevm": {
      "address": "0x2C4603396dE2F08642354A3A102760827FfFe113"
    }
  },
  "LendingPoolCore": {
    "buidlerevm": {
      "address": "0xA10958a24032283FbE2D23cedf264d6eC9411CBA"
    }
  },
  "LendingPoolConfigurator": {
    "buidlerevm": {
      "address": "0x6642B57e4265BAD868C17Fc1d1F4F88DBBA04Aa8"
    },
    "localhost": {
      "address": "0x9Ec55627757348b322c8dD0865D704649bFa0c7b"
    },
    "kovan": {
      "address": "0x1339f3c1FfF00D0FD8946187fdC61F0ef0fFe786"
    }
  },
  "LendingPoolDataProvider": {
    "buidlerevm": {
      "address": "0x612719Ace03A8281188d61612A9f40D1da3ca420"
    }
  },
  "LendingPool": {
    "buidlerevm": {
      "address": "0xD9273d497eDBC967F39d419461CfcF382a0A822e"
    },
    "localhost": {
      "address": "0x3EE716e38f21e5FC16BFDB773db24D63C637A5d8"
    },
    "kovan": {
      "address": "0xB43CCfF1148bb5ab2104E2ee68A7c30cDEBb9A9C"
    }
  },
  "PriceOracle": {
    "buidlerevm": {
      "address": "0x0C6c3C47A1f650809B0D1048FDf9603e09473D7E",
      "deployer": "0xc783df8a850f42e7F7e57013759C285caa701eB6"
    },
    "localhost": {
      "address": "0x5889354f21A1C8D8D2f82669d778f6Dab778B519",
      "deployer": "0xc783df8a850f42e7F7e57013759C285caa701eB6"
    },
    "coverage": {
      "address": "0x1750499D05Ed1674d822430FB960d5F6731fDf64",
      "deployer": "0xc783df8a850f42e7F7e57013759C285caa701eB6"
    }
  },
  "MockAggregator": {
    "buidlerevm": {
      "address": "0xc11f8E173ee67ffA7BBdD185D2399994AAd23Ec6",
      "deployer": "0xc783df8a850f42e7F7e57013759C285caa701eB6"
    },
    "localhost": {
      "address": "0xC452C5244F701108B4e8E8BCe693160046b30332",
      "deployer": "0xc783df8a850f42e7F7e57013759C285caa701eB6"
    },
    "coverage": {
      "address": "0xEC1C93A9f6a9e18E97784c76aC52053587FcDB89",
      "deployer": "0xc783df8a850f42e7F7e57013759C285caa701eB6"
    }
  },
  "ChainlinkProxyPriceProvider": {
    "buidlerevm": {
      "address": "0xD662fb7FDC7526C79AA4417d2A4415416e057ec4",
      "deployer": "0xc783df8a850f42e7F7e57013759C285caa701eB6"
    },
    "localhost": {
      "address": "0x0B63c002cb44B2e5e580C3B3560a27F4101D95c0",
      "deployer": "0xc783df8a850f42e7F7e57013759C285caa701eB6"
    },
    "coverage": {
      "address": "0x7B6C3e5486D9e6959441ab554A889099eed76290",
      "deployer": "0xc783df8a850f42e7F7e57013759C285caa701eB6"
    },
    "kovan": {
      "address": "0x18a107d4fa249Efefd4DAf9A76EEE3b6366701AA",
      "deployer": "0x85e4A467343c0dc4aDAB74Af84448D9c45D8ae6F"
    }
  },
  "LendingRateOracle": {
    "buidlerevm": {
      "address": "0xEC1C93A9f6a9e18E97784c76aC52053587FcDB89",
      "deployer": "0xc783df8a850f42e7F7e57013759C285caa701eB6"
    },
    "localhost": {
      "address": "0xCeB290A2C6614BF23B2faa0f0B8067F29C48DB0F",
      "deployer": "0xc783df8a850f42e7F7e57013759C285caa701eB6"
    },
    "coverage": {
      "address": "0xD83D2773a7873ae2b5f8Fb92097e20a8C64F691E",
      "deployer": "0xc783df8a850f42e7F7e57013759C285caa701eB6"
    },
    "kovan": {
      "address": "0xac6Eb7B1083D39eC695a3898C2f782E7c7C64973",
      "deployer": "0x85e4A467343c0dc4aDAB74Af84448D9c45D8ae6F"
    }
  },
  "DefaultReserveInterestRateStrategy": {
    "buidlerevm": {
      "address": "0x7d40dD74d3aE1a7e4A7dd08eaE899e85940563cd",
      "deployer": "0xc783df8a850f42e7F7e57013759C285caa701eB6"
    },
    "localhost": {
      "address": "0x7C95b1ad025F0C9aB14192f87bF2aD53889bE4F7",
      "deployer": "0xc783df8a850f42e7F7e57013759C285caa701eB6"
    },
    "coverage": {
      "address": "0x626FdE749F9d499d3777320CAf29484B624ab84a",
      "deployer": "0xc783df8a850f42e7F7e57013759C285caa701eB6"
    },
    "kovan": {
      "address": "0xc4e3d83AEd3D3c60Cf4b238F634014cE103F6fa1",
      "deployer": "0x6b40a028d2Ab94e5f6d3793F32D326CDf724Bb1D"
    }
  },
  "LendingPoolLiquidationManager": {
    "buidlerevm": {
      "address": "0xFe230c227D3724015d0dE3dBEc831825f1ed1f59",
      "deployer": "0xc783df8a850f42e7F7e57013759C285caa701eB6"
    }
  },
  "MockOneSplit": {
    "buidlerevm": {
      "address": "0x4b2c297ba5be42610994974b9543D56B864CA011",
      "deployer": "0xc783df8a850f42e7F7e57013759C285caa701eB6"
    },
    "localhost": {
      "address": "0x4b2c297ba5be42610994974b9543D56B864CA011",
      "deployer": "0xc783df8a850f42e7F7e57013759C285caa701eB6"
    }
  },
  "OneSplitAdapter": {
    "buidlerevm": {
      "address": "0x24E420B42971372F060a93129846761F354Bc50B",
      "deployer": "0xc783df8a850f42e7F7e57013759C285caa701eB6"
    },
    "localhost": {
      "address": "0x24E420B42971372F060a93129846761F354Bc50B",
      "deployer": "0xc783df8a850f42e7F7e57013759C285caa701eB6"
    }
  },
  "TokenDistributor": {
    "buidlerevm": {
      "address": "0x2cfcA5785261fbC88EFFDd46fCFc04c22525F9e4",
      "deployer": "0xc783df8a850f42e7F7e57013759C285caa701eB6"
    },
    "localhost": {
      "address": "0x2cfcA5785261fbC88EFFDd46fCFc04c22525F9e4"
    }
  },
  "InitializableAdminUpgradeabilityProxy": {
    "buidlerevm": {
      "address": "0xC6bA6049F86d528698B5924B8fC2FE7289D38578",
      "deployer": "0xc783df8a850f42e7F7e57013759C285caa701eB6"
    },
    "localhost": {
      "address": "0x2cfcA5785261fbC88EFFDd46fCFc04c22525F9e4",
      "deployer": "0xc783df8a850f42e7F7e57013759C285caa701eB6"
    }
  },
  "MockFlashLoanReceiver": {
    "buidlerevm": {
      "address": "0x5Ea694f66BD0CBd08FC7967af01b67Dcef68cC5c"
    },
    "localhost": {
      "address": "0x9c91aEaD98b1354C7B0EAfb8ff539d0796c79894"
    },
    "coverage": {
      "address": "0x2B681757d757fbB80cc51c6094cEF5eE75bF55aA"
    }
  },
  "WalletBalanceProvider": {
    "buidlerevm": {
<<<<<<< HEAD
      "address": "0xd4e934C2749CA8C1618659D02E7B28B074bf4df7",
=======
      "address": "0x2cfcA5785261fbC88EFFDd46fCFc04c22525F9e4",
>>>>>>> cdcb5c7d
      "deployer": "0xc783df8a850f42e7F7e57013759C285caa701eB6"
    },
    "localhost": {
      "address": "0x145b7B6368Df63e7F3497b0A948B30fC1A4d5E55",
      "deployer": "0xc783df8a850f42e7F7e57013759C285caa701eB6"
    },
    "coverage": {
      "address": "0xDf73fC454FA018051D4a1509e63D11530A59DE10",
      "deployer": "0xc783df8a850f42e7F7e57013759C285caa701eB6"
    }
  },
  "DAI": {
    "buidlerevm": {
      "address": "0x7c2C195CD6D34B8F845992d380aADB2730bB9C6F",
      "deployer": "0xc783df8a850f42e7F7e57013759C285caa701eB6"
    },
    "localhost": {
      "address": "0x010e948B9B7D30771E23346C0B17a4D5Ff04e300",
      "deployer": "0xc783df8a850f42e7F7e57013759C285caa701eB6"
    },
    "coverage": {
      "address": "0x7c2C195CD6D34B8F845992d380aADB2730bB9C6F",
      "deployer": "0xc783df8a850f42e7F7e57013759C285caa701eB6"
    }
  },
  "LEND": {
    "buidlerevm": {
      "address": "0x8858eeB3DfffA017D4BCE9801D340D36Cf895CCf",
      "deployer": "0xc783df8a850f42e7F7e57013759C285caa701eB6"
    },
    "localhost": {
      "address": "0x79094eDB848047e87a4B8a64ab5Ee2f527791bC0",
      "deployer": "0xc783df8a850f42e7F7e57013759C285caa701eB6"
    },
    "coverage": {
      "address": "0x8858eeB3DfffA017D4BCE9801D340D36Cf895CCf",
      "deployer": "0xc783df8a850f42e7F7e57013759C285caa701eB6"
    }
  },
  "TUSD": {
    "buidlerevm": {
      "address": "0x0078371BDeDE8aAc7DeBfFf451B74c5EDB385Af7",
      "deployer": "0xc783df8a850f42e7F7e57013759C285caa701eB6"
    },
    "localhost": {
      "address": "0xEE0A69d0Bb1312685870Dd7E20AcAD66b6f6264F",
      "deployer": "0xc783df8a850f42e7F7e57013759C285caa701eB6"
    },
    "coverage": {
      "address": "0x0078371BDeDE8aAc7DeBfFf451B74c5EDB385Af7",
      "deployer": "0xc783df8a850f42e7F7e57013759C285caa701eB6"
    }
  },
  "BAT": {
    "buidlerevm": {
      "address": "0xf4e77E5Da47AC3125140c470c71cBca77B5c638c",
      "deployer": "0xc783df8a850f42e7F7e57013759C285caa701eB6"
    },
    "localhost": {
      "address": "0x631B367fBE1dbB934bC039aAA0C9eC2EE5943fd5",
      "deployer": "0xc783df8a850f42e7F7e57013759C285caa701eB6"
    },
    "coverage": {
      "address": "0xf4e77E5Da47AC3125140c470c71cBca77B5c638c",
      "deployer": "0xc783df8a850f42e7F7e57013759C285caa701eB6"
    }
  },
  "USDC": {
    "buidlerevm": {
      "address": "0x3619DbE27d7c1e7E91aA738697Ae7Bc5FC3eACA5",
      "deployer": "0xc783df8a850f42e7F7e57013759C285caa701eB6"
    },
    "localhost": {
      "address": "0xf55Af78B3f3059fACF166Aa338FFe059A14e75F6",
      "deployer": "0xc783df8a850f42e7F7e57013759C285caa701eB6"
    },
    "coverage": {
      "address": "0x3619DbE27d7c1e7E91aA738697Ae7Bc5FC3eACA5",
      "deployer": "0xc783df8a850f42e7F7e57013759C285caa701eB6"
    }
  },
  "USDT": {
    "buidlerevm": {
      "address": "0x038B86d9d8FAFdd0a02ebd1A476432877b0107C8",
      "deployer": "0xc783df8a850f42e7F7e57013759C285caa701eB6"
    },
    "localhost": {
      "address": "0xD5A0587aAEB195028909E98930B391dFB3f9F589",
      "deployer": "0xc783df8a850f42e7F7e57013759C285caa701eB6"
    },
    "coverage": {
      "address": "0x038B86d9d8FAFdd0a02ebd1A476432877b0107C8",
      "deployer": "0xc783df8a850f42e7F7e57013759C285caa701eB6"
    }
  },
  "SUSD": {
    "buidlerevm": {
      "address": "0x1A1FEe7EeD918BD762173e4dc5EfDB8a78C924A8",
      "deployer": "0xc783df8a850f42e7F7e57013759C285caa701eB6"
    },
    "localhost": {
      "address": "0xaD3AdbC18E4AD090034A6C74Eda61f4310dce313",
      "deployer": "0xc783df8a850f42e7F7e57013759C285caa701eB6"
    },
    "coverage": {
      "address": "0x1A1FEe7EeD918BD762173e4dc5EfDB8a78C924A8",
      "deployer": "0xc783df8a850f42e7F7e57013759C285caa701eB6"
    }
  },
  "ZRX": {
    "buidlerevm": {
      "address": "0x500D1d6A4c7D8Ae28240b47c8FCde034D827fD5e",
      "deployer": "0xc783df8a850f42e7F7e57013759C285caa701eB6"
    },
    "localhost": {
      "address": "0x25a88BbA9c8D2a46e3Ff4bFe98712DF7A1044fB6",
      "deployer": "0xc783df8a850f42e7F7e57013759C285caa701eB6"
    },
    "coverage": {
      "address": "0x500D1d6A4c7D8Ae28240b47c8FCde034D827fD5e",
      "deployer": "0xc783df8a850f42e7F7e57013759C285caa701eB6"
    }
  },
  "MKR": {
    "buidlerevm": {
      "address": "0xc4905364b78a742ccce7B890A89514061E47068D",
      "deployer": "0xc783df8a850f42e7F7e57013759C285caa701eB6"
    },
    "localhost": {
      "address": "0x16d1802cd7cfcb67955BBBa26bAae1cE559B5F5B",
      "deployer": "0xc783df8a850f42e7F7e57013759C285caa701eB6"
    },
    "coverage": {
      "address": "0xc4905364b78a742ccce7B890A89514061E47068D",
      "deployer": "0xc783df8a850f42e7F7e57013759C285caa701eB6"
    }
  },
  "WBTC": {
    "buidlerevm": {
      "address": "0xD6C850aeBFDC46D7F4c207e445cC0d6B0919BDBe",
      "deployer": "0xc783df8a850f42e7F7e57013759C285caa701eB6"
    },
    "localhost": {
      "address": "0xE58d8c88f5A670f16BE8F7864707170F43e943A6",
      "deployer": "0xc783df8a850f42e7F7e57013759C285caa701eB6"
    },
    "coverage": {
      "address": "0xD6C850aeBFDC46D7F4c207e445cC0d6B0919BDBe",
      "deployer": "0xc783df8a850f42e7F7e57013759C285caa701eB6"
    }
  },
  "LINK": {
    "buidlerevm": {
      "address": "0x8B5B7a6055E54a36fF574bbE40cf2eA68d5554b3",
      "deployer": "0xc783df8a850f42e7F7e57013759C285caa701eB6"
    },
    "localhost": {
      "address": "0xfdAF4f6e47e854c05bE158993d32872e784F0502",
      "deployer": "0xc783df8a850f42e7F7e57013759C285caa701eB6"
    },
    "coverage": {
      "address": "0x8B5B7a6055E54a36fF574bbE40cf2eA68d5554b3",
      "deployer": "0xc783df8a850f42e7F7e57013759C285caa701eB6"
    }
  },
  "KNC": {
    "buidlerevm": {
      "address": "0xEcc0a6dbC0bb4D51E4F84A315a9e5B0438cAD4f0",
      "deployer": "0xc783df8a850f42e7F7e57013759C285caa701eB6"
    },
    "localhost": {
      "address": "0x92edC13A10036A3C50396f2B63148a3e9a8D589e",
      "deployer": "0xc783df8a850f42e7F7e57013759C285caa701eB6"
    },
    "coverage": {
      "address": "0xEcc0a6dbC0bb4D51E4F84A315a9e5B0438cAD4f0",
      "deployer": "0xc783df8a850f42e7F7e57013759C285caa701eB6"
    }
  },
  "MANA": {
    "buidlerevm": {
      "address": "0x20Ce94F404343aD2752A2D01b43fa407db9E0D00",
      "deployer": "0xc783df8a850f42e7F7e57013759C285caa701eB6"
    },
    "localhost": {
      "address": "0xE5C277cDb7E10372918Ac54Ce54022910A24FE88",
      "deployer": "0xc783df8a850f42e7F7e57013759C285caa701eB6"
    },
    "coverage": {
      "address": "0x20Ce94F404343aD2752A2D01b43fa407db9E0D00",
      "deployer": "0xc783df8a850f42e7F7e57013759C285caa701eB6"
    }
  },
  "REP": {
    "buidlerevm": {
      "address": "0x1d80315fac6aBd3EfeEbE97dEc44461ba7556160",
      "deployer": "0xc783df8a850f42e7F7e57013759C285caa701eB6"
    },
    "localhost": {
      "address": "0xF5742a599a0F4520089cbf2EBBa66Bb4F471B85F",
      "deployer": "0xc783df8a850f42e7F7e57013759C285caa701eB6"
    },
    "coverage": {
      "address": "0x1d80315fac6aBd3EfeEbE97dEc44461ba7556160",
      "deployer": "0xc783df8a850f42e7F7e57013759C285caa701eB6"
    }
  },
  "SNX": {
    "buidlerevm": {
      "address": "0x2D8553F9ddA85A9B3259F6Bf26911364B85556F5",
      "deployer": "0xc783df8a850f42e7F7e57013759C285caa701eB6"
    },
    "localhost": {
      "address": "0x380EF388e13D8cAdeACef6eF682C7B7D85865076",
      "deployer": "0xc783df8a850f42e7F7e57013759C285caa701eB6"
    },
    "coverage": {
      "address": "0x2D8553F9ddA85A9B3259F6Bf26911364B85556F5",
      "deployer": "0xc783df8a850f42e7F7e57013759C285caa701eB6"
    }
  },
  "BUSD": {
    "buidlerevm": {
      "address": "0x52d3b94181f8654db2530b0fEe1B19173f519C52",
      "deployer": "0xc783df8a850f42e7F7e57013759C285caa701eB6"
    },
    "localhost": {
      "address": "0xC89577DED8441e52C17C13D527b85b225C5c8311",
      "deployer": "0xc783df8a850f42e7F7e57013759C285caa701eB6"
    },
    "coverage": {
      "address": "0x52d3b94181f8654db2530b0fEe1B19173f519C52",
      "deployer": "0xc783df8a850f42e7F7e57013759C285caa701eB6"
    }
  },
  "USD": {
    "buidlerevm": {
      "address": "0xd15468525c35BDBC1eD8F2e09A00F8a173437f2f",
      "deployer": "0xc783df8a850f42e7F7e57013759C285caa701eB6"
    },
    "localhost": {
      "address": "0xD4b06774A717Ff5A7c20c8712e31c6BbfFcb1F01",
      "deployer": "0xc783df8a850f42e7F7e57013759C285caa701eB6"
    },
    "coverage": {
      "address": "0xd15468525c35BDBC1eD8F2e09A00F8a173437f2f",
      "deployer": "0xc783df8a850f42e7F7e57013759C285caa701eB6"
    }
  },
  "UNI_DAI_ETH": {
    "buidlerevm": {
      "address": "0x7e35Eaf7e8FBd7887ad538D4A38Df5BbD073814a",
      "deployer": "0xc783df8a850f42e7F7e57013759C285caa701eB6"
    },
    "localhost": {
      "address": "0xbe66dC9DFEe580ED968403e35dF7b5159f873df8",
      "deployer": "0xc783df8a850f42e7F7e57013759C285caa701eB6"
    },
    "coverage": {
      "address": "0x7e35Eaf7e8FBd7887ad538D4A38Df5BbD073814a",
      "deployer": "0xc783df8a850f42e7F7e57013759C285caa701eB6"
    }
  },
  "UNI_USDC_ETH": {
    "buidlerevm": {
      "address": "0x5bcb88A0d20426e451332eE6C4324b0e663c50E0",
      "deployer": "0xc783df8a850f42e7F7e57013759C285caa701eB6"
    },
    "localhost": {
      "address": "0x93AfC6Df4bB8F62F2493B19e577f8382c0BA9EBC",
      "deployer": "0xc783df8a850f42e7F7e57013759C285caa701eB6"
    },
    "coverage": {
      "address": "0x5bcb88A0d20426e451332eE6C4324b0e663c50E0",
      "deployer": "0xc783df8a850f42e7F7e57013759C285caa701eB6"
    }
  },
  "UNI_SETH_ETH": {
    "buidlerevm": {
      "address": "0x3521eF8AaB0323004A6dD8b03CE890F4Ea3A13f5",
      "deployer": "0xc783df8a850f42e7F7e57013759C285caa701eB6"
    },
    "localhost": {
      "address": "0x75Ded61646B5945BdDd0CD9a9Db7c8288DA6F810",
      "deployer": "0xc783df8a850f42e7F7e57013759C285caa701eB6"
    },
    "coverage": {
      "address": "0x3521eF8AaB0323004A6dD8b03CE890F4Ea3A13f5",
      "deployer": "0xc783df8a850f42e7F7e57013759C285caa701eB6"
    }
  },
  "UNI_LINK_ETH": {
    "buidlerevm": {
      "address": "0x53369fd4680FfE3DfF39Fc6DDa9CfbfD43daeA2E",
      "deployer": "0xc783df8a850f42e7F7e57013759C285caa701eB6"
    },
    "localhost": {
      "address": "0xdE7c40e675bF1aA45c18cCbaEb9662B16b0Ddf7E",
      "deployer": "0xc783df8a850f42e7F7e57013759C285caa701eB6"
    },
    "coverage": {
      "address": "0x53369fd4680FfE3DfF39Fc6DDa9CfbfD43daeA2E",
      "deployer": "0xc783df8a850f42e7F7e57013759C285caa701eB6"
    }
  },
  "UNI_MKR_ETH": {
    "buidlerevm": {
      "address": "0xB00cC45B4a7d3e1FEE684cFc4417998A1c183e6d",
      "deployer": "0xc783df8a850f42e7F7e57013759C285caa701eB6"
    },
    "localhost": {
      "address": "0xEcb928A3c079a1696Aa5244779eEc3dE1717fACd",
      "deployer": "0xc783df8a850f42e7F7e57013759C285caa701eB6"
    },
    "coverage": {
      "address": "0xB00cC45B4a7d3e1FEE684cFc4417998A1c183e6d",
      "deployer": "0xc783df8a850f42e7F7e57013759C285caa701eB6"
    }
  },
  "UNI_LEND_ETH": {
    "buidlerevm": {
      "address": "0x58F132FBB86E21545A4Bace3C19f1C05d86d7A22",
      "deployer": "0xc783df8a850f42e7F7e57013759C285caa701eB6"
    },
    "localhost": {
      "address": "0xDFbeeed692AA81E7f86E72F7ACbEA2A1C4d63544",
      "deployer": "0xc783df8a850f42e7F7e57013759C285caa701eB6"
    },
    "coverage": {
      "address": "0x58F132FBB86E21545A4Bace3C19f1C05d86d7A22",
      "deployer": "0xc783df8a850f42e7F7e57013759C285caa701eB6"
    }
  },
  "AaveProtocolTestHelpers": {
    "buidlerevm": {
      "address": "0x93472C0e03215F9c33DA240Eb16703C8244eAa8c"
    },
    "localhost": {
      "address": "0x987223924D2DD6c6efB601756850f3886ECbceF6"
    },
    "coverage": {
      "address": "0x2cfcA5785261fbC88EFFDd46fCFc04c22525F9e4"
    },
    "kovan": {
      "address": "0xE4566ce19626826360f4faD941418e2849fC3685",
      "deployer": "0x6b40a028d2Ab94e5f6d3793F32D326CDf724Bb1D"
    }
  },
  "StableDebtToken": {
    "buidlerevm": {
      "address": "0x5f687ea375c359E0CF6aa8A1004BE0c3BaBee7Fd",
      "deployer": "0xc783df8a850f42e7F7e57013759C285caa701eB6"
    },
    "localhost": {
      "address": "0xaca5aCeB6f44845d07Fd339a51F0bd52Bb3D8D1A",
      "deployer": "0xc783df8a850f42e7F7e57013759C285caa701eB6"
    },
    "coverage": {
      "address": "0xB660Fdd109a95718cB9d20E3A89EE6cE342aDcB6",
      "deployer": "0xc783df8a850f42e7F7e57013759C285caa701eB6"
    },
    "kovan": {
      "address": "0x0043967C1Cf13c4Ff3Bc38109054D5a97C147B4A",
      "deployer": "0x6b40a028d2Ab94e5f6d3793F32D326CDf724Bb1D"
    }
  },
  "VariableDebtToken": {
    "buidlerevm": {
      "address": "0x626FdE749F9d499d3777320CAf29484B624ab84a",
      "deployer": "0xc783df8a850f42e7F7e57013759C285caa701eB6"
    },
    "localhost": {
      "address": "0x9bD0Bec44106D8Ea8fFb6296d7A84742a290E064",
      "deployer": "0xc783df8a850f42e7F7e57013759C285caa701eB6"
    },
    "coverage": {
      "address": "0x830bceA96E56DBC1F8578f75fBaC0AF16B32A07d",
      "deployer": "0xc783df8a850f42e7F7e57013759C285caa701eB6"
    },
    "kovan": {
      "address": "0xdF75B68c75c30D177f4Dbd47cBcb5E2E4f3cf8F9",
      "deployer": "0x6b40a028d2Ab94e5f6d3793F32D326CDf724Bb1D"
    }
  },
  "AToken": {
    "localhost": {
      "address": "0x00f126cCA2266bFb634Ed6DB17c4C74fb8cA5177",
      "deployer": "0xc783df8a850f42e7F7e57013759C285caa701eB6"
    },
    "buidlerevm": {
      "address": "0xB660Fdd109a95718cB9d20E3A89EE6cE342aDcB6",
      "deployer": "0xc783df8a850f42e7F7e57013759C285caa701eB6"
    },
    "coverage": {
      "address": "0xA0AB1cB92A4AF81f84dCd258155B5c25D247b54E",
      "deployer": "0xc783df8a850f42e7F7e57013759C285caa701eB6"
    },
    "kovan": {
      "address": "0x1A23ADa7218e0a66b7368E12E379Ea88d7a68a27",
      "deployer": "0x6b40a028d2Ab94e5f6d3793F32D326CDf724Bb1D"
    }
  },
  "MockAToken": {
    "buidlerevm": {
<<<<<<< HEAD
      "address": "0x63387deC8C4a0F17Cf0C27Ea3476F03F6a45d3AE",
=======
      "address": "0x392E5355a0e88Bd394F717227c752670fb3a8020",
>>>>>>> cdcb5c7d
      "deployer": "0xc783df8a850f42e7F7e57013759C285caa701eB6"
    },
    "localhost": {
      "address": "0xbF538F34cb100bAeEE55aa1F036D33F03b03d900",
      "deployer": "0xc783df8a850f42e7F7e57013759C285caa701eB6"
    },
    "coverage": {
      "address": "0x392E5355a0e88Bd394F717227c752670fb3a8020",
      "deployer": "0xc783df8a850f42e7F7e57013759C285caa701eB6"
    }
  },
  "WETH": {
    "buidlerevm": {
      "address": "0xf784709d2317D872237C4bC22f867d1BAe2913AB",
      "deployer": "0xc783df8a850f42e7F7e57013759C285caa701eB6"
    },
    "localhost": {
      "address": "0xff1B1B810F5DCe853a9b1819DE220D532D1CFeF2",
      "deployer": "0xc783df8a850f42e7F7e57013759C285caa701eB6"
    },
    "coverage": {
      "address": "0xf784709d2317D872237C4bC22f867d1BAe2913AB",
      "deployer": "0xc783df8a850f42e7F7e57013759C285caa701eB6"
    }
  },
  "MockStableDebtToken": {
    "buidlerevm": {
<<<<<<< HEAD
      "address": "0x8280D40C9E9F04229D2435EAad6e0011309ce81B",
=======
      "address": "0x3b050AFb4ac4ACE646b31fF3639C1CD43aC31460",
>>>>>>> cdcb5c7d
      "deployer": "0xc783df8a850f42e7F7e57013759C285caa701eB6"
    },
    "localhost": {
      "address": "0x7436d6adaA697413F00cb63E1A2A854bF2Aec5A1",
      "deployer": "0xc783df8a850f42e7F7e57013759C285caa701eB6"
    },
    "coverage": {
      "address": "0x3b050AFb4ac4ACE646b31fF3639C1CD43aC31460",
      "deployer": "0xc783df8a850f42e7F7e57013759C285caa701eB6"
    }
  },
  "MockVariableDebtToken": {
    "buidlerevm": {
<<<<<<< HEAD
      "address": "0x2B681757d757fbB80cc51c6094cEF5eE75bF55aA",
=======
      "address": "0xEBAB67ee3ef604D5c250A53b4b8fcbBC6ec3007C",
>>>>>>> cdcb5c7d
      "deployer": "0xc783df8a850f42e7F7e57013759C285caa701eB6"
    },
    "localhost": {
      "address": "0x2A7BE996B8801ED21f2f45148791D402811A2106",
      "deployer": "0xc783df8a850f42e7F7e57013759C285caa701eB6"
    },
    "coverage": {
      "address": "0xEBAB67ee3ef604D5c250A53b4b8fcbBC6ec3007C",
      "deployer": "0xc783df8a850f42e7F7e57013759C285caa701eB6"
    }
  },
  "MockSwapAdapter": {
    "buidlerevm": {
      "address": "0x93bB79570dFECC052e36E25cE10793A139e75f1b"
    },
    "coverage": {
      "address": "0xBEF0d4b9c089a5883741fC14cbA352055f35DDA2"
    },
    "localhost": {
      "address": "0x48FAde2E719B770E1783d03466dAEe98b5183538"
    }
  },
  "MockFlashRepayAdapter": {
    "buidlerevm": {
      "address": "0xDf73fC454FA018051D4a1509e63D11530A59DE10"
    }
  },
  "MockFlashLiquiditySwapAdapter": {
    "buidlerevm": {
      "address": "0x2cfcA5785261fbC88EFFDd46fCFc04c22525F9e4"
    }
  },
  "ReserveLogic": {
    "buidlerevm": {
      "address": "0xFAe0fd738dAbc8a0426F47437322b6d026A9FD95",
      "deployer": "0xc783df8a850f42e7F7e57013759C285caa701eB6"
    }
  },
  "GenericLogic": {
    "buidlerevm": {
      "address": "0x6082731fdAba4761277Fb31299ebC782AD3bCf24",
      "deployer": "0xc783df8a850f42e7F7e57013759C285caa701eB6"
    }
  },
  "ValidationLogic": {
    "buidlerevm": {
      "address": "0x8456161947DFc1fC159A0B26c025cD2b4bba0c3e",
      "deployer": "0xc783df8a850f42e7F7e57013759C285caa701eB6"
    }
  },
  "LendingPoolCollateralManager": {
    "buidlerevm": {
      "address": "0xb2B548BE73010C188C083c510d255Aed74843b05",
      "deployer": "0xc783df8a850f42e7F7e57013759C285caa701eB6"
    }
  }
}<|MERGE_RESOLUTION|>--- conflicted
+++ resolved
@@ -235,11 +235,7 @@
   },
   "WalletBalanceProvider": {
     "buidlerevm": {
-<<<<<<< HEAD
       "address": "0xd4e934C2749CA8C1618659D02E7B28B074bf4df7",
-=======
-      "address": "0x2cfcA5785261fbC88EFFDd46fCFc04c22525F9e4",
->>>>>>> cdcb5c7d
       "deployer": "0xc783df8a850f42e7F7e57013759C285caa701eB6"
     },
     "localhost": {
@@ -644,11 +640,7 @@
   },
   "MockAToken": {
     "buidlerevm": {
-<<<<<<< HEAD
-      "address": "0x63387deC8C4a0F17Cf0C27Ea3476F03F6a45d3AE",
-=======
       "address": "0x392E5355a0e88Bd394F717227c752670fb3a8020",
->>>>>>> cdcb5c7d
       "deployer": "0xc783df8a850f42e7F7e57013759C285caa701eB6"
     },
     "localhost": {
@@ -676,11 +668,7 @@
   },
   "MockStableDebtToken": {
     "buidlerevm": {
-<<<<<<< HEAD
-      "address": "0x8280D40C9E9F04229D2435EAad6e0011309ce81B",
-=======
       "address": "0x3b050AFb4ac4ACE646b31fF3639C1CD43aC31460",
->>>>>>> cdcb5c7d
       "deployer": "0xc783df8a850f42e7F7e57013759C285caa701eB6"
     },
     "localhost": {
@@ -694,11 +682,7 @@
   },
   "MockVariableDebtToken": {
     "buidlerevm": {
-<<<<<<< HEAD
-      "address": "0x2B681757d757fbB80cc51c6094cEF5eE75bF55aA",
-=======
       "address": "0xEBAB67ee3ef604D5c250A53b4b8fcbBC6ec3007C",
->>>>>>> cdcb5c7d
       "deployer": "0xc783df8a850f42e7F7e57013759C285caa701eB6"
     },
     "localhost": {
