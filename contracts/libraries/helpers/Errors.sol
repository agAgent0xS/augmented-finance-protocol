--- conflicted
+++ resolved
@@ -17,7 +17,6 @@
  *  - P = Pausable
  */
 library Errors {
-<<<<<<< HEAD
   string public constant VL_AMOUNT_NOT_GREATER_THAN_0 = '1'; // 'Amount must be greater than 0'
   string public constant VL_NO_ACTIVE_RESERVE = '2'; // 'Action requires an active reserve'
   string public constant VL_NO_UNFREEZED_RESERVE = '3'; // 'Action requires an unfreezed reserve'
@@ -90,101 +89,8 @@
   string public constant RC_INVALID_DECIMALS = '70';
   string public constant RC_INVALID_RESERVE_FACTOR = '71';
   string public constant LPAPR_INVALID_ADDRESSES_PROVIDER_ID = '72';
-=======
-  // require error messages - ValidationLogic
-  string public constant AMOUNT_NOT_GREATER_THAN_0 = '1'; // 'Amount must be greater than 0'
-  string public constant NO_ACTIVE_RESERVE = '2'; // 'Action requires an active reserve'
-  string public constant NO_UNFREEZED_RESERVE = '3'; // 'Action requires an unfreezed reserve'
-  string public constant CURRENT_AVAILABLE_LIQUIDITY_NOT_ENOUGH = '4'; // 'The current liquidity is not enough'
-  string public constant NOT_ENOUGH_AVAILABLE_USER_BALANCE = '5'; // 'User cannot withdraw more than the available balance'
-  string public constant TRANSFER_NOT_ALLOWED = '6'; // 'Transfer cannot be allowed.'
-  string public constant BORROWING_NOT_ENABLED = '7'; // 'Borrowing is not enabled'
-  string public constant INVALID_INTEREST_RATE_MODE_SELECTED = '8'; // 'Invalid interest rate mode selected'
-  string public constant COLLATERAL_BALANCE_IS_0 = '9'; // 'The collateral balance is 0'
-  string public constant HEALTH_FACTOR_LOWER_THAN_LIQUIDATION_THRESHOLD = '10'; // 'Health factor is lesser than the liquidation threshold'
-  string public constant COLLATERAL_CANNOT_COVER_NEW_BORROW = '11'; // 'There is not enough collateral to cover a new borrow'
-  string public constant STABLE_BORROWING_NOT_ENABLED = '12'; // stable borrowing not enabled
-  string public constant CALLATERAL_SAME_AS_BORROWING_CURRENCY = '13'; // collateral is (mostly) the same currency that is being borrowed
-  string public constant AMOUNT_BIGGER_THAN_MAX_LOAN_SIZE_STABLE = '14'; // 'The requested amount is greater than the max loan size in stable rate mode
-  string public constant NO_DEBT_OF_SELECTED_TYPE = '15'; // 'for repayment of stable debt, the user needs to have stable debt, otherwise, he needs to have variable debt'
-  string public constant NO_EXPLICIT_AMOUNT_TO_REPAY_ON_BEHALF = '16'; // 'To repay on behalf of an user an explicit amount to repay is needed'
-  string public constant NO_STABLE_RATE_LOAN_IN_RESERVE = '17'; // 'User does not have a stable rate loan in progress on this reserve'
-  string public constant NO_VARIABLE_RATE_LOAN_IN_RESERVE = '18'; // 'User does not have a variable rate loan in progress on this reserve'
-  string public constant UNDERLYING_BALANCE_NOT_GREATER_THAN_0 = '19'; // 'The underlying balance needs to be greater than 0'
-  string public constant DEPOSIT_ALREADY_IN_USE = '20'; // 'User deposit is already being used as collateral'
-
-  // require error messages - LendingPool
-  string public constant NOT_ENOUGH_STABLE_BORROW_BALANCE = '21'; // 'User does not have any stable rate loan for this reserve'
-  string public constant INTEREST_RATE_REBALANCE_CONDITIONS_NOT_MET = '22'; // 'Interest rate rebalance conditions were not met'
-  string public constant LIQUIDATION_CALL_FAILED = '23'; // 'Liquidation call failed'
-  string public constant NOT_ENOUGH_LIQUIDITY_TO_BORROW = '24'; // 'There is not enough liquidity available to borrow'
-  string public constant REQUESTED_AMOUNT_TOO_SMALL = '25'; // 'The requested amount is too small for a FlashLoan.'
-  string public constant INCONSISTENT_PROTOCOL_ACTUAL_BALANCE = '26'; // 'The actual balance of the protocol is inconsistent'
-  string public constant CALLER_NOT_LENDING_POOL_CONFIGURATOR = '27'; // 'The actual balance of the protocol is inconsistent'
-  string public constant INVALID_FLASHLOAN_MODE = '43'; //Invalid flashloan mode selected
-  string public constant BORROW_ALLOWANCE_ARE_NOT_ENOUGH = '54'; // User borrows on behalf, but allowance are too small
-  string public constant REENTRANCY_NOT_ALLOWED = '57';
-  string public constant FAILED_REPAY_WITH_COLLATERAL = '53';
-  string public constant FAILED_COLLATERAL_SWAP = '55';
-  string public constant INVALID_EQUAL_ASSETS_TO_SWAP = '56';
-  string public constant NO_MORE_RESERVES_ALLOWED = '59';
-  string public constant INVALID_FLASH_LOAN_EXECUTOR_RETURN = '60';
-  string public constant INCONSISTENT_FLASHLOAN_PARAMS = '69';
-  string public constant CALLER_MUST_BE_AN_ATOKEN = '76';
-
-  // require error messages - aToken - DebtTokens
-  string public constant CALLER_MUST_BE_LENDING_POOL = '28'; // 'The caller of this function must be a lending pool'
-  string public constant CANNOT_GIVE_ALLOWANCE_TO_HIMSELF = '30'; // 'User cannot give allowance to himself'
-  string public constant TRANSFER_AMOUNT_NOT_GT_0 = '31'; // 'Transferred amount needs to be greater than zero'
-  string public constant INVALID_MINT_AMOUNT = '61'; //invalid amount to mint
-  string public constant INVALID_BURN_AMOUNT = '62'; //invalid amount to burn
-
-  // require error messages - ReserveLogic
-  string public constant RESERVE_ALREADY_INITIALIZED = '34'; // 'Reserve has already been initialized'
-  string public constant LIQUIDITY_INDEX_OVERFLOW = '47'; //  Liquidity index overflows uint128
-  string public constant VARIABLE_BORROW_INDEX_OVERFLOW = '48'; //  Variable borrow index overflows uint128
-  string public constant LIQUIDITY_RATE_OVERFLOW = '49'; //  Liquidity rate overflows uint128
-  string public constant VARIABLE_BORROW_RATE_OVERFLOW = '50'; //  Variable borrow rate overflows uint128
-  string public constant STABLE_BORROW_RATE_OVERFLOW = '51'; //  Stable borrow rate overflows uint128
-
-  //require error messages - LendingPoolConfiguration
-  string public constant CALLER_NOT_AAVE_ADMIN = '35'; // 'The caller must be the aave admin'
-  string public constant RESERVE_LIQUIDITY_NOT_0 = '36'; // 'The liquidity of the reserve needs to be 0'
-  string public constant INVALID_ATOKEN_POOL_ADDRESS = '63'; // the lending pool in the aToken implementation is not configured correctly
-  string public constant INVALID_STABLE_DEBT_TOKEN_POOL_ADDRESS = '64'; // the lending pool in the stable debt token implementation is not configured correctly
-  string public constant INVALID_VARIABLE_DEBT_TOKEN_POOL_ADDRESS = '65'; // the lending pool in the variable debt token implementation is not configured correctly
-  string public constant INVALID_STABLE_DEBT_TOKEN_UNDERLYING_ADDRESS = '66'; // the underlying asset in the stable debt token implementation is not configured correctly
-  string public constant INVALID_VARIABLE_DEBT_TOKEN_UNDERLYING_ADDRESS = '67'; // the underlying asset in the variable debt token implementation is not configured correctly
-
-  //require error messages - LendingPoolAddressesProviderRegistry
-  string public constant PROVIDER_NOT_REGISTERED = '37'; // 'Provider is not registered'
-  string public constant INVALID_ADDRESSES_PROVIDER_ID = '68'; // the addresses provider id needs to be greater than 0
-
-  //return error messages - LendingPoolCollateralManager
-  string public constant HEALTH_FACTOR_NOT_BELOW_THRESHOLD = '38'; // 'Health factor is not below the threshold'
-  string public constant COLLATERAL_CANNOT_BE_LIQUIDATED = '39'; // 'The collateral chosen cannot be liquidated'
-  string public constant SPECIFIED_CURRENCY_NOT_BORROWED_BY_USER = '40'; // 'User did not borrow the specified currency'
-  string public constant NOT_ENOUGH_LIQUIDITY_TO_LIQUIDATE = '41'; // "There isn't enough liquidity available to liquidate"
-  string public constant NO_ERRORS = '42'; // 'No errors'
-
-  //require error messages - Math libraries
-  string public constant MULTIPLICATION_OVERFLOW = '44';
-  string public constant ADDITION_OVERFLOW = '45';
-  string public constant DIVISION_BY_ZERO = '46';
-
-  // pausable error message
-  string public constant IS_PAUSED = '58'; // 'Pool is paused'
-
-  // Reserve configuration
-  string public constant INVALID_LTV = '70';
-  string public constant INVALID_LIQ_THRESHOLD = '71';
-  string public constant INVALID_LIQ_BONUS = '72';
-  string public constant INVALID_DECIMALS = '73';
-  string public constant INVALID_RESERVE_FACTOR = '74';
-
-  // Credit delegation
-  string public constant INCONSISTENT_PARAMS_LENGTH = '75';
->>>>>>> 8e086141
+  string public constant VL_INCONSISTENT_FLASHLOAN_PARAMS = '73';
+  string public constant LP_INCONSISTENT_PARAMS_LENGTH = '74';
 
   enum CollateralManagerErrors {
     NO_ERROR,
