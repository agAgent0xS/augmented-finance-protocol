--- conflicted
+++ resolved
@@ -98,13 +98,9 @@
   string public constant INVALID_DECIMALS = '73';
   string public constant INVALID_RESERVE_FACTOR = '74';
 
-<<<<<<< HEAD
   // Credit delegation
   string public constant INCONSISTENT_PARAMS_LENGTH = '75';
 
-
-=======
->>>>>>> 2ac63ef1
   enum CollateralManagerErrors {
     NO_ERROR,
     NO_COLLATERAL_AVAILABLE,
