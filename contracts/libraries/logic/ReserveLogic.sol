--- conflicted
+++ resolved
@@ -121,10 +121,6 @@
   }
 
   /**
-<<<<<<< HEAD
-   * @dev Updates the state of the reserve by minting to the reserve treasury and calculate the new
-   * reserve indexes
-=======
    * @dev returns an address of the debt token used for particular interest rate mode on asset.
    * @param reserve the reserve object
    * @param interestRateMode - STABLE or VARIABLE from ReserveLogic.InterestRateMode enum
@@ -149,7 +145,6 @@
   /**
    * @dev Updates the liquidity cumulative index Ci and variable borrow cumulative index Bvc. Refer to the whitepaper for
    * a formal specification.
->>>>>>> 155d249a
    * @param reserve the reserve object
    **/
   function updateState(ReserveData storage reserve) internal {
