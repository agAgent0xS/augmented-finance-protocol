--- conflicted
+++ resolved
@@ -13,13 +13,7 @@
     AllocationMode mode
   ) external;
 
-<<<<<<< HEAD
-  function removedFromPool(address holder) external;
-
   function isRateController(address) external view returns (bool);
 
   function isConfigurator(address) external view returns (bool);
-=======
-  function isRateController(address) external returns (bool);
->>>>>>> e913dab4
 }