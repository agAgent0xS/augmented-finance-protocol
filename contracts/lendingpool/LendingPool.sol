// SPDX-License-Identifier: agpl-3.0
pragma solidity ^0.6.8;
pragma experimental ABIEncoderV2;

import {SafeMath} from '@openzeppelin/contracts/math/SafeMath.sol';
import {IERC20} from '@openzeppelin/contracts/token/ERC20/IERC20.sol';
import {
  VersionedInitializable
} from '../libraries/openzeppelin-upgradeability/VersionedInitializable.sol';
import {ILendingPoolAddressesProvider} from '../interfaces/ILendingPoolAddressesProvider.sol';
import {IAToken} from '../tokenization/interfaces/IAToken.sol';
import {Helpers} from '../libraries/helpers/Helpers.sol';
import {Errors} from '../libraries/helpers/Errors.sol';
import {WadRayMath} from '../libraries/math/WadRayMath.sol';
import {ReserveLogic} from '../libraries/logic/ReserveLogic.sol';
import {GenericLogic} from '../libraries/logic/GenericLogic.sol';
import {ValidationLogic} from '../libraries/logic/ValidationLogic.sol';
import {ReserveConfiguration} from '../libraries/configuration/ReserveConfiguration.sol';
import {UserConfiguration} from '../libraries/configuration/UserConfiguration.sol';
import {IStableDebtToken} from '../tokenization/interfaces/IStableDebtToken.sol';
import {IVariableDebtToken} from '../tokenization/interfaces/IVariableDebtToken.sol';
import {IFlashLoanReceiver} from '../flashloan/interfaces/IFlashLoanReceiver.sol';
import {LendingPoolLiquidationManager} from './LendingPoolLiquidationManager.sol';
import {IPriceOracleGetter} from '../interfaces/IPriceOracleGetter.sol';
import {SafeERC20} from '@openzeppelin/contracts/token/ERC20/SafeERC20.sol';
import {ILendingPool} from '../interfaces/ILendingPool.sol';

/**
 * @title LendingPool contract
 * @notice Implements the actions of the LendingPool, and exposes accessory methods to fetch the users and reserve data
 * @author Aave
 **/

contract LendingPool is VersionedInitializable, ILendingPool {
  using SafeMath for uint256;
  using WadRayMath for uint256;
  using ReserveLogic for ReserveLogic.ReserveData;
  using ReserveConfiguration for ReserveConfiguration.Map;
  using UserConfiguration for UserConfiguration.Map;
  using SafeERC20 for IERC20;

  //main configuration parameters
  uint256 public constant REBALANCE_DOWN_RATE_DELTA = (1e27) / 5;
  uint256 public constant MAX_STABLE_RATE_BORROW_SIZE_PERCENT = 25;
  uint256 public constant FLASHLOAN_PREMIUM_TOTAL = 9;

  ILendingPoolAddressesProvider internal _addressesProvider;

  mapping(address => ReserveLogic.ReserveData) internal _reserves;
  mapping(address => UserConfiguration.Map) internal _usersConfig;

  address[] internal _reservesList;

  /**
   * @dev only lending pools configurator can use functions affected by this modifier
   **/
  modifier onlyLendingPoolConfigurator {
    require(
      _addressesProvider.getLendingPoolConfigurator() == msg.sender,
      Errors.CALLER_NOT_LENDING_POOL_CONFIGURATOR
    );
    _;
  }

  uint256 public constant UINT_MAX_VALUE = uint256(-1);

  uint256 public constant LENDINGPOOL_REVISION = 0x2;

  function getRevision() internal override pure returns (uint256) {
    return LENDINGPOOL_REVISION;
  }

  /**
   * @dev this function is invoked by the proxy contract when the LendingPool contract is added to the
   * AddressesProvider.
   * @param provider the address of the LendingPoolAddressesProvider registry
   **/
  function initialize(ILendingPoolAddressesProvider provider) public initializer {
    _addressesProvider = provider;
  }

  /**
   * @dev deposits The underlying asset into the reserve. A corresponding amount of the overlying asset (aTokens)
   * is minted.
   * @param asset the address of the reserve
   * @param amount the amount to be deposited
   * @param referralCode integrators are assigned a referral code and can potentially receive rewards.
   **/
  function deposit(
    address asset,
    uint256 amount,
    uint16 referralCode
  ) external override {
    ReserveLogic.ReserveData storage reserve = _reserves[asset];

    ValidationLogic.validateDeposit(reserve, amount);

    address aToken = reserve.aTokenAddress;

    reserve.updateCumulativeIndexesAndTimestamp();
    reserve.updateInterestRates(asset, aToken, amount, 0);

    bool isFirstDeposit = IAToken(aToken).balanceOf(msg.sender) == 0;
    if (isFirstDeposit) {
      _usersConfig[msg.sender].setUsingAsCollateral(reserve.index, true);
    }

    //minting AToken to user 1:1 with the specific exchange rate
    IAToken(aToken).mint(msg.sender, amount);

    //transfer to the aToken contract
    IERC20(asset).safeTransferFrom(msg.sender, aToken, amount);

    emit Deposit(asset, msg.sender, amount, referralCode);
  }

  /**
   * @dev withdraws the _reserves of user.
   * @param asset the address of the reserve
   * @param amount the underlying amount to be redeemed
   **/
  function withdraw(address asset, uint256 amount) external override {
    ReserveLogic.ReserveData storage reserve = _reserves[asset];

    address aToken = reserve.aTokenAddress;

    uint256 userBalance = IAToken(aToken).balanceOf(msg.sender);

    uint256 amountToWithdraw = amount;

    //if amount is equal to uint(-1), the user wants to redeem everything
    if (amount == UINT_MAX_VALUE) {
      amountToWithdraw = userBalance;
    }

    ValidationLogic.validateWithdraw(
      asset,
      aToken,
      amountToWithdraw,
      userBalance,
      _reserves,
      _usersConfig[msg.sender],
      _reservesList,
      _addressesProvider.getPriceOracle()
    );

    reserve.updateCumulativeIndexesAndTimestamp();

    reserve.updateInterestRates(asset, aToken, 0, amountToWithdraw);

    if (amountToWithdraw == userBalance) {
      _usersConfig[msg.sender].setUsingAsCollateral(reserve.index, false);
    }

    IAToken(aToken).burn(msg.sender, msg.sender, amountToWithdraw);

    emit Withdraw(asset, msg.sender, amount);
  }

  /**
   * @dev Allows users to borrow a specific amount of the reserve currency, provided that the borrower
   * already deposited enough collateral.
   * @param asset the address of the reserve
   * @param amount the amount to be borrowed
   * @param interestRateMode the interest rate mode at which the user wants to borrow. Can be 0 (STABLE) or 1 (VARIABLE)
   * @param referralCode a referral code for integrators
   **/
  function borrow(
    address asset,
    uint256 amount,
    uint256 interestRateMode,
    uint16 referralCode
  ) external override {
    _executeBorrow(
      ExecuteBorrowParams(
        asset,
        msg.sender,
        amount,
        interestRateMode,
        _reserves[asset].aTokenAddress,
        referralCode,
        true
      )
    );
  }

  /**
   * @notice repays a borrow on the specific reserve, for the specified amount (or for the whole amount, if uint256(-1) is specified).
   * @dev the target user is defined by onBehalfOf. If there is no repayment on behalf of another account,
   * onBehalfOf must be equal to msg.sender.
   * @param asset the address of the reserve on which the user borrowed
   * @param amount the amount to repay, or uint256(-1) if the user wants to repay everything
   * @param onBehalfOf the address for which msg.sender is repaying.
   **/
  function repay(
    address asset,
    uint256 amount,
    uint256 rateMode,
    address onBehalfOf
  ) external override {
    ReserveLogic.ReserveData storage reserve = _reserves[asset];

    (uint256 stableDebt, uint256 variableDebt) = Helpers.getUserCurrentDebt(onBehalfOf, reserve);

    ReserveLogic.InterestRateMode interestRateMode = ReserveLogic.InterestRateMode(rateMode);

    //default to max amount
    uint256 paybackAmount = interestRateMode == ReserveLogic.InterestRateMode.STABLE
      ? stableDebt
      : variableDebt;

    if (amount != UINT_MAX_VALUE && amount < paybackAmount) {
      paybackAmount = amount;
    }

    ValidationLogic.validateRepay(
      reserve,
      amount,
      interestRateMode,
      onBehalfOf,
      stableDebt,
      variableDebt
    );

    reserve.updateCumulativeIndexesAndTimestamp();

    //burns an equivalent amount of debt tokens
    if (interestRateMode == ReserveLogic.InterestRateMode.STABLE) {
      IStableDebtToken(reserve.stableDebtTokenAddress).burn(onBehalfOf, paybackAmount);
    } else {
      IVariableDebtToken(reserve.variableDebtTokenAddress).burn(onBehalfOf, paybackAmount);
    }

    address aToken = reserve.aTokenAddress;
    reserve.updateInterestRates(asset, aToken, paybackAmount, 0);

    if (stableDebt.add(variableDebt).sub(paybackAmount) == 0) {
      _usersConfig[onBehalfOf].setBorrowing(reserve.index, false);
    }

    IERC20(asset).safeTransferFrom(msg.sender, aToken, paybackAmount);

    emit Repay(asset, onBehalfOf, msg.sender, paybackAmount);
  }

  /**
   * @dev borrowers can user this function to swap between stable and variable borrow rate modes.
   * @param asset the address of the reserve on which the user borrowed
   * @param rateMode the rate mode that the user wants to swap
   **/
  function swapBorrowRateMode(address asset, uint256 rateMode) external override {
    ReserveLogic.ReserveData storage reserve = _reserves[asset];

    (uint256 stableDebt, uint256 variableDebt) = Helpers.getUserCurrentDebt(msg.sender, reserve);

    ReserveLogic.InterestRateMode interestRateMode = ReserveLogic.InterestRateMode(rateMode);

    ValidationLogic.validateSwapRateMode(
      reserve,
      _usersConfig[msg.sender],
      stableDebt,
      variableDebt,
      interestRateMode
    );

    reserve.updateCumulativeIndexesAndTimestamp();

    if (interestRateMode == ReserveLogic.InterestRateMode.STABLE) {
      //burn stable rate tokens, mint variable rate tokens
      IStableDebtToken(reserve.stableDebtTokenAddress).burn(msg.sender, stableDebt);
      IVariableDebtToken(reserve.variableDebtTokenAddress).mint(msg.sender, stableDebt);
    } else {
      //do the opposite
      IVariableDebtToken(reserve.variableDebtTokenAddress).burn(msg.sender, variableDebt);
      IStableDebtToken(reserve.stableDebtTokenAddress).mint(
        msg.sender,
        variableDebt,
        reserve.currentStableBorrowRate
      );
    }

    reserve.updateInterestRates(asset, reserve.aTokenAddress, 0, 0);

    emit Swap(asset, msg.sender);
  }

  /**
   * @dev rebalances the stable interest rate of a user if current liquidity rate > user stable rate.
   * this is regulated by Aave to ensure that the protocol is not abused, and the user is paying a fair
   * rate. Anyone can call this function.
   * @param asset the address of the reserve
   * @param user the address of the user to be rebalanced
   **/
  function rebalanceStableBorrowRate(address asset, address user) external override {
    ReserveLogic.ReserveData storage reserve = _reserves[asset];

    IStableDebtToken stableDebtToken = IStableDebtToken(reserve.stableDebtTokenAddress);

    uint256 stableBorrowBalance = IERC20(address(stableDebtToken)).balanceOf(user);

    // user must be borrowing on asset at a stable rate
    require(stableBorrowBalance > 0, Errors.NOT_ENOUGH_STABLE_BORROW_BALANCE);

    uint256 rebalanceDownRateThreshold = reserve.currentStableBorrowRate.rayMul(
      WadRayMath.ray().add(REBALANCE_DOWN_RATE_DELTA)
    );

    //1. user stable borrow rate is below the current liquidity rate. The loan needs to be rebalanced,
    //as this situation can be abused (user putting back the borrowed liquidity in the same reserve to earn on it)
    //2. user stable rate is above the market avg borrow rate of a certain delta, and utilization rate is low.
    //In this case, the user is paying an interest that is too high, and needs to be rescaled down.

    uint256 userStableRate = stableDebtToken.getUserStableRate(user);

    require(
      userStableRate < reserve.currentLiquidityRate || userStableRate > rebalanceDownRateThreshold,
      Errors.INTEREST_RATE_REBALANCE_CONDITIONS_NOT_MET
    );

    //burn old debt tokens, mint new ones

    reserve.updateCumulativeIndexesAndTimestamp();

    stableDebtToken.burn(user, stableBorrowBalance);
    stableDebtToken.mint(user, stableBorrowBalance, reserve.currentStableBorrowRate);

    reserve.updateInterestRates(asset, reserve.aTokenAddress, 0, 0);

    emit RebalanceStableBorrowRate(asset, user);

    return;
  }

  /**
   * @dev allows depositors to enable or disable a specific deposit as collateral.
   * @param asset the address of the reserve
   * @param useAsCollateral true if the user wants to user the deposit as collateral, false otherwise.
   **/
  function setUserUseReserveAsCollateral(address asset, bool useAsCollateral) external override {
    ReserveLogic.ReserveData storage reserve = _reserves[asset];

    ValidationLogic.validateSetUseReserveAsCollateral(
      reserve,
      asset,
      _reserves,
      _usersConfig[msg.sender],
      _reservesList,
      _addressesProvider.getPriceOracle()
    );

    _usersConfig[msg.sender].setUsingAsCollateral(reserve.index, useAsCollateral);

    if (useAsCollateral) {
      emit ReserveUsedAsCollateralEnabled(asset, msg.sender);
    } else {
      emit ReserveUsedAsCollateralDisabled(asset, msg.sender);
    }
  }

  /**
   * @dev users can invoke this function to liquidate an undercollateralized position.
   * @param asset the address of the collateral to liquidated
   * @param asset the address of the principal reserve
   * @param user the address of the borrower
   * @param purchaseAmount the amount of principal that the liquidator wants to repay
   * @param receiveAToken true if the liquidators wants to receive the aTokens, false if
   * he wants to receive the underlying asset directly
   **/
  function liquidationCall(
    address collateral,
    address asset,
    address user,
    uint256 purchaseAmount,
    bool receiveAToken
  ) external override {
    address liquidationManager = _addressesProvider.getLendingPoolLiquidationManager();

    //solium-disable-next-line
    (bool success, bytes memory result) = liquidationManager.delegatecall(
      abi.encodeWithSignature(
        'liquidationCall(address,address,address,uint256,bool)',
        collateral,
        asset,
        user,
        purchaseAmount,
        receiveAToken
      )
    );
    require(success, Errors.LIQUIDATION_CALL_FAILED);

    (uint256 returnCode, string memory returnMessage) = abi.decode(result, (uint256, string));

    if (returnCode != 0) {
      //error found
      revert(string(abi.encodePacked(returnMessage)));
    }
  }

  struct FlashLoanLocalVars {
    uint256 premium;
    uint256 amountPlusPremium;
    uint256 amountPlusPremiumInETH;
    uint256 receiverBalance;
    uint256 receiverAllowance;
    uint256 availableBalance;
    uint256 assetPrice;
    IFlashLoanReceiver receiver;
    address aTokenAddress;
    address oracle;
  }

  /**
   * @dev allows smart contracts to access the liquidity of the pool within one transaction,
   * as long as the amount taken plus a fee is returned. NOTE There are security concerns for developers of flashloan receiver contracts
   * that must be kept into consideration. For further details please visit https://developers.aave.com
   * @param receiverAddress The address of the contract receiving the funds. The receiver should implement the IFlashLoanReceiver interface.
   * @param asset The address of the principal reserve
   * @param amount The amount requested for this flashloan
   * @param mode Type of the debt to open if the flash loan is not returned. 0 -> Don't open any debt, just revert, 1 -> stable, 2 -> variable
   * @param params Variadic packed params to pass to the receiver as extra information
   * @param referralCode Referral code of the flash loan
   **/
  function flashLoan(
    address receiverAddress,
    address asset,
    uint256 amount,
    uint256 mode,
    bytes calldata params,
    uint16 referralCode
  ) external override {
    ReserveLogic.ReserveData storage reserve = _reserves[asset];
    FlashLoanLocalVars memory vars;

    vars.aTokenAddress = reserve.aTokenAddress;

    vars.premium = amount.mul(FLASHLOAN_PREMIUM_TOTAL).div(10000);

    ReserveLogic.InterestRateMode debtMode = ReserveLogic.InterestRateMode(mode);

<<<<<<< HEAD
    ValidationLogic.validateFlashloan(debtMode, vars.premium);
=======
    require(availableLiquidityBefore >= amount, Errors.NOT_ENOUGH_LIQUIDITY_TO_BORROW);
    require(amountFee > 0, Errors.REQUESTED_AMOUNT_TOO_SMALL);
>>>>>>> b32ee653

    vars.receiver = IFlashLoanReceiver(receiverAddress);

    //transfer funds to the receiver
    IAToken(vars.aTokenAddress).transferUnderlyingTo(receiverAddress, amount);

    //execute action of the receiver
<<<<<<< HEAD
    vars.receiver.executeOperation(asset, amount, vars.premium, params);
=======
    receiver.executeOperation(asset, aTokenAddress, amount, amountFee, params);

    //check that the actual balance of the core contract includes the returned amount
    uint256 availableLiquidityAfter = IERC20(asset).balanceOf(aTokenAddress);

    require(
      availableLiquidityAfter == availableLiquidityBefore.add(amountFee),
      Errors.INCONSISTENT_PROTOCOL_ACTUAL_BALANCE
    );
>>>>>>> b32ee653

    vars.amountPlusPremium = amount.add(vars.premium);

    if (debtMode == ReserveLogic.InterestRateMode.NONE) {
      
      IERC20(asset).transferFrom(receiverAddress, vars.aTokenAddress, vars.amountPlusPremium);
      
      reserve.updateCumulativeIndexesAndTimestamp();
      reserve.cumulateToLiquidityIndex(IERC20(vars.aTokenAddress).totalSupply(), vars.premium);
      reserve.updateInterestRates(asset, vars.aTokenAddress, vars.premium, 0);
      
      emit FlashLoan(receiverAddress, asset, amount, vars.premium, referralCode);

    } else {
      // If the transfer didn't succeed, the receiver either didn't return the funds, or didn't approve the transfer.
      _executeBorrow(
        ExecuteBorrowParams(
          asset,
          msg.sender,
          vars.amountPlusPremium.sub(vars.availableBalance),
          mode,
          vars.aTokenAddress,
          referralCode,
          false
        )
      );
    }
  }

  /**
   * @dev accessory functions to fetch data from the core contract
   **/

  function getReserveConfigurationData(address asset)
    external
    override
    view
    returns (
      uint256 decimals,
      uint256 ltv,
      uint256 liquidationThreshold,
      uint256 liquidationBonus,
      address interestRateStrategyAddress,
      bool usageAsCollateralEnabled,
      bool borrowingEnabled,
      bool stableBorrowRateEnabled,
      bool isActive,
      bool isFreezed
    )
  {
    ReserveLogic.ReserveData storage reserve = _reserves[asset];

    return (
      reserve.configuration.getDecimals(),
      reserve.configuration.getLtv(),
      reserve.configuration.getLiquidationThreshold(),
      reserve.configuration.getLiquidationBonus(),
      reserve.interestRateStrategyAddress,
      reserve.configuration.getLtv() != 0,
      reserve.configuration.getBorrowingEnabled(),
      reserve.configuration.getStableRateBorrowingEnabled(),
      reserve.configuration.getActive(),
      reserve.configuration.getFrozen()
    );
  }

  function getReserveTokensAddresses(address asset)
    external
    override
    view
    returns (
      address aTokenAddress,
      address stableDebtTokenAddress,
      address variableDebtTokenAddress
    )
  {
    ReserveLogic.ReserveData storage reserve = _reserves[asset];

    return (
      reserve.aTokenAddress,
      reserve.stableDebtTokenAddress,
      reserve.variableDebtTokenAddress
    );
  }

  function getReserveData(address asset)
    external
    override
    view
    returns (
      uint256 availableLiquidity,
      uint256 totalBorrowsStable,
      uint256 totalBorrowsVariable,
      uint256 liquidityRate,
      uint256 variableBorrowRate,
      uint256 stableBorrowRate,
      uint256 averageStableBorrowRate,
      uint256 liquidityIndex,
      uint256 variableBorrowIndex,
      uint40 lastUpdateTimestamp
    )
  {
    ReserveLogic.ReserveData memory reserve = _reserves[asset];
    return (
      IERC20(asset).balanceOf(reserve.aTokenAddress),
      IERC20(reserve.stableDebtTokenAddress).totalSupply(),
      IERC20(reserve.variableDebtTokenAddress).totalSupply(),
      reserve.currentLiquidityRate,
      reserve.currentVariableBorrowRate,
      reserve.currentStableBorrowRate,
      IStableDebtToken(reserve.stableDebtTokenAddress).getAverageStableRate(),
      reserve.lastLiquidityIndex,
      reserve.lastVariableBorrowIndex,
      reserve.lastUpdateTimestamp
    );
  }

  function getUserAccountData(address user)
    external
    override
    view
    returns (
      uint256 totalCollateralETH,
      uint256 totalBorrowsETH,
      uint256 availableBorrowsETH,
      uint256 currentLiquidationThreshold,
      uint256 ltv,
      uint256 healthFactor
    )
  {
    (
      totalCollateralETH,
      totalBorrowsETH,
      ltv,
      currentLiquidationThreshold,
      healthFactor
    ) = GenericLogic.calculateUserAccountData(
      user,
      _reserves,
      _usersConfig[user],
      _reservesList,
      _addressesProvider.getPriceOracle()
    );

    availableBorrowsETH = GenericLogic.calculateAvailableBorrowsETH(
      totalCollateralETH,
      totalBorrowsETH,
      ltv
    );
  }

  function getUserReserveData(address asset, address user)
    external
    override
    view
    returns (
      uint256 currentATokenBalance,
      uint256 currentStableDebt,
      uint256 currentVariableDebt,
      uint256 principalStableDebt,
      uint256 principalVariableDebt,
      uint256 stableBorrowRate,
      uint256 liquidityRate,
      uint256 variableBorrowIndex,
      uint40 stableRateLastUpdated,
      bool usageAsCollateralEnabled
    )
  {
    ReserveLogic.ReserveData storage reserve = _reserves[asset];

    currentATokenBalance = IERC20(reserve.aTokenAddress).balanceOf(user);
    (currentStableDebt, currentVariableDebt) = Helpers.getUserCurrentDebt(user, reserve);
    (principalStableDebt, principalVariableDebt) = Helpers.getUserPrincipalDebt(user, reserve);
    liquidityRate = reserve.currentLiquidityRate;
    stableBorrowRate = IStableDebtToken(reserve.stableDebtTokenAddress).getUserStableRate(user);
    stableRateLastUpdated = IStableDebtToken(reserve.stableDebtTokenAddress).getUserLastUpdated(
      user
    );
    usageAsCollateralEnabled = _usersConfig[user].isUsingAsCollateral(reserve.index);
    variableBorrowIndex = IVariableDebtToken(reserve.variableDebtTokenAddress).getUserIndex(user);
  }

  function getReserves() external override view returns (address[] memory) {
    return _reservesList;
  }

  receive() external payable {
    revert();
  }

  /**
   * @dev initializes a reserve
   * @param asset the address of the reserve
   * @param aTokenAddress the address of the overlying aToken contract
   * @param interestRateStrategyAddress the address of the interest rate strategy contract
   **/
  function initReserve(
    address asset,
    address aTokenAddress,
    address stableDebtAddress,
    address variableDebtAddress,
    address interestRateStrategyAddress
  ) external override onlyLendingPoolConfigurator {
    _reserves[asset].init(
      aTokenAddress,
      stableDebtAddress,
      variableDebtAddress,
      interestRateStrategyAddress
    );
    _addReserveToList(asset);
  }

  /**
   * @dev updates the address of the interest rate strategy contract
   * @param asset the address of the reserve
   * @param rateStrategyAddress the address of the interest rate strategy contract
   **/

  function setReserveInterestRateStrategyAddress(address asset, address rateStrategyAddress)
    external
    override
    onlyLendingPoolConfigurator
  {
    _reserves[asset].interestRateStrategyAddress = rateStrategyAddress;
  }

  function setConfiguration(address asset, uint256 configuration)
    external
    override
    onlyLendingPoolConfigurator
  {
    _reserves[asset].configuration.data = configuration;
  }

  function getConfiguration(address asset)
    external
    override
    view
    returns (ReserveConfiguration.Map memory)
  {
    return _reserves[asset].configuration;
  }

  // internal functions

  struct ExecuteBorrowParams {
    address asset;
    address user;
    uint256 amount;
    uint256 interestRateMode;
    address aTokenAddress;
    uint16 referralCode;
    bool releaseUnderlying;
  }

  /**
   * @dev Internal function to execute a borrowing action, allowing to transfer or not the underlying
   * @param vars Input struct for the borrowing action, in order to avoid STD errors
   **/
  function _executeBorrow(ExecuteBorrowParams memory vars) internal {
    ReserveLogic.ReserveData storage reserve = _reserves[vars.asset];
    UserConfiguration.Map storage userConfig = _usersConfig[msg.sender];

    address oracle = _addressesProvider.getPriceOracle();

    uint256 amountInETH = IPriceOracleGetter(oracle).getAssetPrice(vars.asset).mul(vars.amount).div(
      10**reserve.configuration.getDecimals()
    );

    ValidationLogic.validateBorrow(
      reserve,
      vars.asset,
      vars.amount,
      amountInETH,
      vars.interestRateMode,
      MAX_STABLE_RATE_BORROW_SIZE_PERCENT,
      _reserves,
      userConfig,
      _reservesList,
      oracle
    );


    uint256 reserveIndex = reserve.index;
    if (!userConfig.isBorrowing(reserveIndex)) {
      userConfig.setBorrowing(reserveIndex, true);
    }


    reserve.updateCumulativeIndexesAndTimestamp();

    //caching the current stable borrow rate
    uint256 currentStableRate = 0;

    if (
      ReserveLogic.InterestRateMode(vars.interestRateMode) == ReserveLogic.InterestRateMode.STABLE
    ) {
      currentStableRate = reserve.currentStableBorrowRate;

      IStableDebtToken(reserve.stableDebtTokenAddress).mint(
        vars.user,
        vars.amount,
        currentStableRate
      );
    } else {
      IVariableDebtToken(reserve.variableDebtTokenAddress).mint(vars.user, vars.amount);
    }

    reserve.updateInterestRates(vars.asset, vars.aTokenAddress, 0, vars.releaseUnderlying ?  vars.amount : 0);
  
    if(vars.releaseUnderlying){
        IAToken(vars.aTokenAddress).transferUnderlyingTo(msg.sender, vars.amount);
    }
  
  
    emit Borrow(
      vars.asset,
      msg.sender,
      vars.amount,
      vars.interestRateMode,
      ReserveLogic.InterestRateMode(vars.interestRateMode) == ReserveLogic.InterestRateMode.STABLE
        ? currentStableRate
        : reserve.currentVariableBorrowRate,
      vars.referralCode
    );
  }

  /**
   * @dev adds a reserve to the array of the _reserves address
   **/
  function _addReserveToList(address asset) internal {
    bool reserveAlreadyAdded = false;
    for (uint256 i = 0; i < _reservesList.length; i++)
      if (_reservesList[i] == asset) {
        reserveAlreadyAdded = true;
      }
    if (!reserveAlreadyAdded) {
      _reserves[asset].index = uint8(_reservesList.length);
      _reservesList.push(asset);
    }
  }

  /**
   * @dev returns the normalized income per unit of asset
   * @param asset the address of the reserve
   * @return the reserve normalized income
   */
  function getReserveNormalizedIncome(address asset) external override view returns (uint256) {
    return _reserves[asset].getNormalizedIncome();
  }

  /**
   * @dev returns the normalized variable debt per unit of asset
   * @param asset the address of the reserve
   * @return the reserve normalized debt
   */
  function getReserveNormalizedVariableDebt(address asset)
    external
    override
    view
    returns (uint256)
  {
    return _reserves[asset].getNormalizedDebt();
  }

  /**
   * @dev validate if a balance decrease for an asset is allowed
   * @param asset the address of the reserve
   * @param user the user related to the balance decrease
   * @param amount the amount being transferred/redeemed
   * @return true if the balance decrease can be allowed, false otherwise
   */
  function balanceDecreaseAllowed(
    address asset,
    address user,
    uint256 amount
  ) external override view returns (bool) {
    return
      GenericLogic.balanceDecreaseAllowed(
        asset,
        user,
        amount,
        _reserves,
        _usersConfig[user],
        _reservesList,
        _addressesProvider.getPriceOracle()
      );
  }

  /**
   * @dev returns the list of the initialized reserves
   **/
  function getReservesList() external view returns (address[] memory) {
    return _reservesList;
  }

  /**
   * @dev returns the addresses provider
   **/
  function getAddressesProvider() external view returns (ILendingPoolAddressesProvider) {
    return _addressesProvider;
  }
}<|MERGE_RESOLUTION|>--- conflicted
+++ resolved
@@ -437,12 +437,7 @@
 
     ReserveLogic.InterestRateMode debtMode = ReserveLogic.InterestRateMode(mode);
 
-<<<<<<< HEAD
     ValidationLogic.validateFlashloan(debtMode, vars.premium);
-=======
-    require(availableLiquidityBefore >= amount, Errors.NOT_ENOUGH_LIQUIDITY_TO_BORROW);
-    require(amountFee > 0, Errors.REQUESTED_AMOUNT_TOO_SMALL);
->>>>>>> b32ee653
 
     vars.receiver = IFlashLoanReceiver(receiverAddress);
 
@@ -450,19 +445,7 @@
     IAToken(vars.aTokenAddress).transferUnderlyingTo(receiverAddress, amount);
 
     //execute action of the receiver
-<<<<<<< HEAD
     vars.receiver.executeOperation(asset, amount, vars.premium, params);
-=======
-    receiver.executeOperation(asset, aTokenAddress, amount, amountFee, params);
-
-    //check that the actual balance of the core contract includes the returned amount
-    uint256 availableLiquidityAfter = IERC20(asset).balanceOf(aTokenAddress);
-
-    require(
-      availableLiquidityAfter == availableLiquidityBefore.add(amountFee),
-      Errors.INCONSISTENT_PROTOCOL_ACTUAL_BALANCE
-    );
->>>>>>> b32ee653
 
     vars.amountPlusPremium = amount.add(vars.premium);
 
