--- conflicted
+++ resolved
@@ -193,11 +193,7 @@
     // transfer event to track balances
     emit Transfer(user, address(0), amount);
 
-<<<<<<< HEAD
-    emit BurnDebt(user, amount, previousBalance, currentBalance, balanceIncrease);
-=======
     emit Burn(user, amount, previousBalance, currentBalance, balanceIncrease);
->>>>>>> a7861f8c
   }
 
   /**
